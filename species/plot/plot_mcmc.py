"""
Module for plotting MCMC results.
"""

import os
import warnings

from typing import List, Optional, Tuple, Union

import h5py
import corner
import numpy as np
import matplotlib as mpl
import matplotlib.pyplot as plt

from typeguard import typechecked
from matplotlib.ticker import ScalarFormatter
from scipy.interpolate import RegularGridInterpolator

from species.core import constants
from species.data import database
from species.util import plot_util, dust_util, read_util, retrieval_util


@typechecked
def plot_walkers(tag: str,
                 nsteps: Optional[int] = None,
                 offset: Optional[Tuple[float, float]] = None,
                 output: str = 'walkers.pdf') -> None:
    """
    Function to plot the step history of the walkers.

    Parameters
    ----------
    tag : str
        Database tag with the samples.
    nsteps : int, None
        Number of steps that are plotted. All steps are plotted if set to ``None``.
    offset : tuple(float, float), None
        Offset of the x- and y-axis label. Default values are used if set to ``None``.
    output : str
        Output filename.

    Returns
    -------
    NoneType
        None
    """

    print(f'Plotting walkers: {output}...', end='', flush=True)

    mpl.rcParams['font.serif'] = ['Bitstream Vera Serif']
    mpl.rcParams['font.family'] = 'serif'

    plt.rc('axes', edgecolor='black', linewidth=2.2)

    species_db = database.Database()
    box = species_db.get_samples(tag)

    samples = box.samples
    labels = plot_util.update_labels(box.parameters)

    if samples.ndim == 2:
        raise ValueError(f'The samples of \'{tag}\' have only 2 dimensions whereas 3 are required '
                         f'for plotting the walkers. The plot_walkers function can only be '
                         f'used after running the MCMC with run_mcmc and not after running '
                         f'MultiNest with run_multinest.')

    ndim = samples.shape[-1]

    plt.figure(1, figsize=(6, ndim*1.5))
    gridsp = mpl.gridspec.GridSpec(ndim, 1)
    gridsp.update(wspace=0, hspace=0.1, left=0, right=1, bottom=0, top=1)

    for i in range(ndim):
        ax = plt.subplot(gridsp[i, 0])

        if i == ndim-1:
            ax.tick_params(axis='both', which='major', colors='black', labelcolor='black',
                           direction='in', width=1, length=5, labelsize=12, top=True,
                           bottom=True, left=True, right=True, labelbottom=True)

            ax.tick_params(axis='both', which='minor', colors='black', labelcolor='black',
                           direction='in', width=1, length=3, labelsize=12, top=True,
                           bottom=True, left=True, right=True, labelbottom=True)

        else:
            ax.tick_params(axis='both', which='major', colors='black', labelcolor='black',
                           direction='in', width=1, length=5, labelsize=12, top=True,
                           bottom=True, left=True, right=True, labelbottom=False)

            ax.tick_params(axis='both', which='minor', colors='black', labelcolor='black',
                           direction='in', width=1, length=3, labelsize=12, top=True,
                           bottom=True, left=True, right=True, labelbottom=False)

        if i == ndim-1:
            ax.set_xlabel('Step number', fontsize=10)
        else:
            ax.set_xlabel('', fontsize=10)

        ax.set_ylabel(labels[i], fontsize=10)

        if offset is not None:
            ax.get_xaxis().set_label_coords(0.5, offset[0])
            ax.get_yaxis().set_label_coords(offset[1], 0.5)

        else:
            ax.get_xaxis().set_label_coords(0.5, -0.22)
            ax.get_yaxis().set_label_coords(-0.09, 0.5)

        if nsteps is not None:
            ax.set_xlim(0, nsteps)

        for j in range(samples.shape[0]):
            ax.plot(samples[j, :, i], ls='-', lw=0.5, color='black', alpha=0.5)

    plt.savefig(os.getcwd()+'/'+output, bbox_inches='tight')
    plt.clf()
    plt.close()

    print(' [DONE]')


@typechecked
def plot_posterior(tag: str,
                   burnin: Optional[int] = None,
                   title: Optional[str] = None,
                   offset: Optional[Tuple[float, float]] = None,
                   title_fmt: Union[str, List[str]] = '.2f',
                   limits: Optional[List[Tuple[float, float]]] = None,
                   max_prob: bool = False,
                   vmr: bool = False,
                   inc_luminosity: bool = False,
                   inc_mass: bool = False,
                   inc_pt_param: bool = False,
                   output: str = 'posterior.pdf') -> None:
    """
    Function to plot the posterior distribution of the fitted parameters.

    Parameters
    ----------
    tag : str
        Database tag with the samples.
    burnin : int, None
        Number of burnin steps to exclude. All samples are used if set to ``None``.
    title : str, None
        Plot title. No title is shown if set to ``None``.
    offset : tuple(float, float), None
        Offset of the x- and y-axis label. Default values are used if set to ``None``.
    title_fmt : str, list(str)
        Format of the titles above the 1D distributions. Either a single string, which will be used
        for all parameters, or a list with the title format for each parameter separately (in the
        order as shown in the corner plot).
    limits : list(tuple(float, float), ), None
        Axis limits of all parameters. Automatically set if set to ``None``.
    max_prob : bool
        Plot the position of the sample with the maximum posterior probability.
    vmr : bool
        Plot the volume mixing ratios (i.e. number fractions) instead of the mass fractions of the
        retrieved species with :class:`~species.analysis.retrieval.AtmosphericRetrieval`.
    inc_luminosity : bool
        Include the log10 of the luminosity in the posterior plot as calculated from the
        effective temperature and radius.
    inc_mass : bool
        Include the mass in the posterior plot as calculated from the surface gravity and radius.
    inc_pt_param : bool
        Include the parameters of the pressure-temperature profile. Only used if the ``tag``
        contains samples obtained with :class:`~species.analysis.retrieval.AtmosphericRetrieval`.
    output : str
        Output filename.

    Returns
    -------
    NoneType
        None
    """

    mpl.rcParams['font.serif'] = ['Bitstream Vera Serif']
    mpl.rcParams['font.family'] = 'serif'

    plt.rc('axes', edgecolor='black', linewidth=2.2)

    if burnin is None:
        burnin = 0

    species_db = database.Database()

    samples_box = species_db.get_samples(tag, burnin=burnin)
    samples = samples_box.samples

    # index_sel = [0, 1, 8, 9, 14]
    # samples = samples[:, index_sel]
    #
    # for i in range(13, 9, -1):
    #     del samples_box.parameters[i]
    #
    # del samples_box.parameters[2]
    # del samples_box.parameters[2]
    # del samples_box.parameters[2]
    # del samples_box.parameters[2]
    # del samples_box.parameters[2]
    # del samples_box.parameters[2]

    ndim = len(samples_box.parameters)

    if not inc_pt_param and samples_box.spectrum == 'petitradtrans':
        pt_param = ['tint', 't1', 't2', 't3', 'alpha', 'log_delta']

        index_del = []
        item_del = []

        for i in range(100):
            pt_item = f't{i}'

            if pt_item in samples_box.parameters:
                param_index = np.argwhere(np.array(samples_box.parameters) == pt_item)[0]
                index_del.append(param_index)
                item_del.append(pt_item)

            else:
                break

        for item in pt_param:
            if item in samples_box.parameters and item not in item_del:
                param_index = np.argwhere(np.array(samples_box.parameters) == item)[0]
                index_del.append(param_index)
                item_del.append(item)

        samples = np.delete(samples, index_del, axis=1)
        ndim -= len(index_del)

        for item in item_del:
            samples_box.parameters.remove(item)

    if 'H2O' in samples_box.parameters:
        samples_box.parameters.append('c_h_ratio')
        samples_box.parameters.append('o_h_ratio')

        abund_index = {}
        for i, item in enumerate(samples_box.parameters):
            if item == 'CO':
                abund_index['CO'] = i

            elif item == 'CO_all_iso':
                abund_index['CO_all_iso'] = i

            elif item == 'CO2':
                abund_index['CO2'] = i

            elif item == 'CH4':
                abund_index['CH4'] = i

            elif item == 'H2O':
                abund_index['H2O'] = i

            elif item == 'NH3':
                abund_index['NH3'] = i

            elif item == 'H2S':
                abund_index['H2S'] = i

        c_h_ratio = np.zeros(samples.shape[0])
        o_h_ratio = np.zeros(samples.shape[0])

        for i, item in enumerate(samples):
            abund = {}

            if 'CO' in samples_box.parameters:
                abund['CO'] = item[abund_index['CO']]

            if 'CO_all_iso' in samples_box.parameters:
                abund['CO_all_iso'] = item[abund_index['CO_all_iso']]

            if 'CO2' in samples_box.parameters:
                abund['CO2'] = item[abund_index['CO2']]

            if 'CH4' in samples_box.parameters:
                abund['CH4'] = item[abund_index['CH4']]

            if 'H2O' in samples_box.parameters:
                abund['H2O'] = item[abund_index['H2O']]

            if 'NH3' in samples_box.parameters:
                abund['NH3'] = item[abund_index['NH3']]

            if 'H2S' in samples_box.parameters:
                abund['H2S'] = item[abund_index['H2S']]

            c_h_ratio[i], o_h_ratio[i] = retrieval_util.calc_metal_ratio(abund)

    if vmr and samples_box.spectrum == 'petitradtrans' and \
            'metallicity' not in samples_box.parameters:
        print('Changing mass fractions to number fractions...', end='', flush=True)

        # get all available line species
        line_species = retrieval_util.get_line_species()

        # get the atommic and molecular masses
        masses = retrieval_util.atomic_masses()

        # creates array for the updated samples
        updated_samples = np.zeros(samples.shape)

        for i, samples_item in enumerate(samples_box.samples):
            # initiate a dictionary for the log10 mass fraction of the metals
            log_x_abund = {}

            for param_item in samples_box.parameters:
                if param_item in line_species:
                    # get the index of the parameter
                    param_index = samples_box.parameters.index(param_item)

                    # store log10 mass fraction in the dictionary
                    log_x_abund[param_item] = samples_item[param_index]

            # create a dictionary with all mass fractions, including H2 and He
            x_abund = retrieval_util.mass_fractions(log_x_abund)

            # calculate the mean molecular weight from the input mass fractions
            mmw = retrieval_util.mean_molecular_weight(x_abund)

            for param_item in samples_box.parameters:
                if param_item in line_species:
                    # get the index of the parameter
                    param_index = samples_box.parameters.index(param_item)

                    # overwrite the sample with the log10 number fraction
                    samples_item[param_index] = np.log10(10.**samples_item[param_index] *
                                                         mmw/masses[param_item])

            # store the updated sample to the array
            updated_samples[i, ] = samples_item

        # overwrite the samples in the SamplesBox
        samples_box.samples = updated_samples

        print(' [DONE]')

    print(f'Median sample:')
    for key, value in samples_box.median_sample.items():
        print(f'   - {key} = {value:.2f}')

    if samples_box.prob_sample is not None:
        par_val = tuple(samples_box.prob_sample.values())

        print(f'Maximum posterior sample:')
        for key, value in samples_box.prob_sample.items():
            print(f'   - {key} = {value:.2f}')

    for item in samples_box.parameters:
        if item[0:11] == 'wavelength_':
            param_index = samples_box.parameters.index(item)

            # (um) -> (nm)
            samples_box.samples[:, param_index] *= 1e3

    print(f'Plotting the posterior: {output}...', end='', flush=True)

    if 'H2O' in samples_box.parameters:
        samples = np.column_stack((samples, c_h_ratio, o_h_ratio))

    if inc_luminosity:
        if 'teff' in samples_box.parameters and 'radius' in samples_box.parameters:
            teff_index = np.argwhere(np.array(samples_box.parameters) == 'teff')[0]
            radius_index = np.argwhere(np.array(samples_box.parameters) == 'radius')[0]

            luminosity = 4. * np.pi * (samples[..., radius_index]*constants.R_JUP)**2 * \
                constants.SIGMA_SB * samples[..., teff_index]**4. / constants.L_SUN

            if 'disk_teff' in box.parameters and 'disk_radius' in box.parameters:
                teff_index = np.argwhere(np.array(box.parameters) == 'disk_teff')[0]
                radius_index = np.argwhere(np.array(box.parameters) == 'disk_radius')[0]

                luminosity += 4. * np.pi * (samples[..., radius_index]*constants.R_JUP)**2 * \
                    constants.SIGMA_SB * samples[..., teff_index]**4. / constants.L_SUN

            samples = np.append(samples, np.log10(luminosity), axis=-1)
            samples_box.parameters.append('luminosity')
            ndim += 1

        elif 'teff_0' in samples_box.parameters and 'radius_0' in samples_box.parameters:
            luminosity = 0.

            for i in range(100):
                teff_index = np.argwhere(np.array(samples_box.parameters) == f'teff_{i}')
                radius_index = np.argwhere(np.array(samples_box.parameters) == f'radius_{i}')

                if len(teff_index) > 0 and len(radius_index) > 0:
                    luminosity += 4. * np.pi * (samples[..., radius_index[0]]*constants.R_JUP)**2 \
                        * constants.SIGMA_SB * samples[..., teff_index[0]]**4. / constants.L_SUN

                else:
                    break

            samples = np.append(samples, np.log10(luminosity), axis=-1)
            samples_box.parameters.append('luminosity')
            ndim += 1

            # teff_index = np.argwhere(np.array(samples_box.parameters) == 'teff_0')
            # radius_index = np.argwhere(np.array(samples_box.parameters) == 'radius_0')
            #
            # luminosity_0 = 4. * np.pi * (samples[..., radius_index[0]]*constants.R_JUP)**2 \
            #     * constants.SIGMA_SB * samples[..., teff_index[0]]**4. / constants.L_SUN
            #
            # samples = np.append(samples, np.log10(luminosity_0), axis=-1)
            # samples_box.parameters.append('luminosity_0')
            # ndim += 1
            #
            # teff_index = np.argwhere(np.array(samples_box.parameters) == 'teff_1')
            # radius_index = np.argwhere(np.array(samples_box.parameters) == 'radius_1')
            #
            # luminosity_1 = 4. * np.pi * (samples[..., radius_index[0]]*constants.R_JUP)**2 \
            #     * constants.SIGMA_SB * samples[..., teff_index[0]]**4. / constants.L_SUN
            #
            # samples = np.append(samples, np.log10(luminosity_1), axis=-1)
            # samples_box.parameters.append('luminosity_1')
            # ndim += 1
            #
            # teff_index_0 = np.argwhere(np.array(samples_box.parameters) == 'teff_0')
            # radius_index_0 = np.argwhere(np.array(samples_box.parameters) == 'radius_0')
            #
            # teff_index_1 = np.argwhere(np.array(samples_box.parameters) == 'teff_1')
            # radius_index_1 = np.argwhere(np.array(samples_box.parameters) == 'radius_1')
            #
            # luminosity_0 = 4. * np.pi * (samples[..., radius_index_0[0]]*constants.R_JUP)**2 \
            #     * constants.SIGMA_SB * samples[..., teff_index_0[0]]**4. / constants.L_SUN
            #
            # luminosity_1 = 4. * np.pi * (samples[..., radius_index_1[0]]*constants.R_JUP)**2 \
            #     * constants.SIGMA_SB * samples[..., teff_index_1[0]]**4. / constants.L_SUN
            #
            # samples = np.append(samples, np.log10(luminosity_0/luminosity_1), axis=-1)
            # samples_box.parameters.append('luminosity_ratio')
            # ndim += 1

            # r_tmp = samples[..., radius_index_0[0]]*constants.R_JUP
            # lum_diff = (luminosity_1*constants.L_SUN-luminosity_0*constants.L_SUN)
            #
            # m_mdot = (3600.*24.*365.25)*lum_diff*r_tmp/constants.GRAVITY/constants.M_JUP**2
            #
            # samples = np.append(samples, m_mdot, axis=-1)
            # samples_box.parameters.append('m_mdot')
            # ndim += 1

    if inc_mass:
        if 'logg' in samples_box.parameters and 'radius' in samples_box.parameters:
            logg_index = np.argwhere(np.array(samples_box.parameters) == 'logg')[0]
            radius_index = np.argwhere(np.array(samples_box.parameters) == 'radius')[0]

            mass_samples = read_util.get_mass(samples[..., logg_index], samples[..., radius_index])

            samples = np.append(samples, mass_samples, axis=-1)
            samples_box.parameters.append('mass')
            ndim += 1

        else:
            warnings.warn('Samples with the log(g) and radius are required for \'inc_mass=True\'.')

<<<<<<< HEAD
    if isinstance(title_fmt, list) and len(title_fmt) != ndim:
        raise ValueError(f'The number of items in the list of \'title_fmt\' ({len(title_fmt)}) is '
                         f'not equal to the number of dimensions of the samples ({ndim}).')

    labels = plot_util.update_labels(samples_box.parameters)

    # Check if parameter values were fixed

    index_sel = []
    index_del = []

    for i in range(ndim):
        if np.amin(samples[:, i]) == np.amax(samples[:, i]):
            index_del.append(i)
        else:
            index_sel.append(i)

    samples = samples[:, index_sel]

    for i in range(len(index_del)-1, -1, -1):
        del labels[index_del[i]]

    ndim -= len(index_del)
=======
    labels = plot_util.update_labels(box.parameters)
>>>>>>> 5da6aa06

    # Check if parameter values were fixed

    index_sel = []
    index_del = []

    # Use only last axis for parameter dimensions
    for i in range(ndim):
        if np.amin(samples[..., i]) == np.amax(samples[..., i]):
            index_del.append(i)
        else:
            index_sel.append(i)

    samples = samples[..., index_sel]

    for i in range(len(index_del)-1, -1, -1):
        del labels[index_del[i]]

    ndim -= len(index_del)

    if isinstance(title_fmt, list) and len(title_fmt) != ndim:
        raise ValueError(f'The number of items in the list of \'title_fmt\' ({len(title_fmt)}) is '
                         f'not equal to the number of dimensions of the samples ({ndim}).')

    samples = samples.reshape((-1, ndim))

    hist_titles = []

    for i, item in enumerate(labels):
        unit_start = item.find('(')

        if unit_start == -1:
            param_label = item
            unit_label = None

        else:
            param_label = item[:unit_start]
            # Remove parenthesis from the units
            unit_label = item[unit_start+1:-1]

        q_16, q_50, q_84 = corner.quantile(samples[:, i], [0.16, 0.5, 0.84])
        q_minus, q_plus = q_50-q_16, q_84-q_50

        if isinstance(title_fmt, str):
            fmt = '{{0:{0}}}'.format(title_fmt).format

        elif isinstance(title_fmt, list):
            fmt = '{{0:{0}}}'.format(title_fmt[i]).format

        best_fit = r'${{{0}}}_{{-{1}}}^{{+{2}}}$'
        best_fit = best_fit.format(fmt(q_50), fmt(q_minus), fmt(q_plus))

        if unit_label is None:
            hist_title = f'{param_label} = {best_fit}'

        else:
            hist_title = f'{param_label} = {best_fit} {unit_label}'

        hist_titles.append(hist_title)

    fig = corner.corner(samples,
                        quantiles=[0.16, 0.5, 0.84],
                        labels=labels,
                        label_kwargs={'fontsize': 13},
                        titles=hist_titles,
                        show_titles=True,
                        title_fmt=None,
                        title_kwargs={'fontsize': 12})

    axes = np.array(fig.axes).reshape((ndim, ndim))

    for i in range(ndim):
        for j in range(ndim):
            if i >= j:
                ax = axes[i, j]

                ax.xaxis.set_major_formatter(ScalarFormatter(useOffset=False))
                ax.yaxis.set_major_formatter(ScalarFormatter(useOffset=False))

                labelleft = j == 0 and i != 0
                labelbottom = i == ndim - 1

                ax.tick_params(axis='both', which='major', colors='black', labelcolor='black',
                               direction='in', width=1, length=5, labelsize=12, top=True,
                               bottom=True, left=True, right=True, labelleft=labelleft,
                               labelbottom=labelbottom, labelright=False, labeltop=False)

                ax.tick_params(axis='both', which='minor', colors='black', labelcolor='black',
                               direction='in', width=1, length=3, labelsize=12, top=True,
                               bottom=True, left=True, right=True, labelleft=labelleft,
                               labelbottom=labelbottom, labelright=False, labeltop=False)

                if limits is not None:
                    ax.set_xlim(limits[j])

                if max_prob:
                    ax.axvline(par_val[j], color='tomato')

                if i > j:
                    if max_prob:
                        ax.axhline(par_val[i], color='tomato')
                        ax.plot(par_val[j], par_val[i], 's', color='tomato')

                    if limits is not None:
                        ax.set_ylim(limits[i])

                if offset is not None:
                    ax.get_xaxis().set_label_coords(0.5, offset[0])
                    ax.get_yaxis().set_label_coords(offset[1], 0.5)

                else:
                    ax.get_xaxis().set_label_coords(0.5, -0.26)
                    ax.get_yaxis().set_label_coords(-0.27, 0.5)

    if title:
        fig.suptitle(title, y=1.02, fontsize=16)

    plt.savefig(os.getcwd()+'/'+output, bbox_inches='tight')
    plt.clf()
    plt.close()

    print(' [DONE]')


@typechecked
def plot_mag_posterior(tag: str,
                       filter_name: str,
                       burnin: int = None,
                       xlim: Tuple[float, float] = None,
                       output: str = 'mag_posterior.pdf') -> None:
    """
    Function to plot the posterior distribution of the synthetic magnitudes.

    Parameters
    ----------
    tag : str
        Database tag with the posterior samples.
    filter_name : str
        Filter name.
    burnin : int, None
        Number of burnin steps to exclude. All samples are used if set to ``None``.
    xlim : tuple(float, float), None
        Axis limits. Automatically set if set to ``None``.
    output : str
        Output filename.

    Returns
    -------
    NoneType
        None
    """

    mpl.rcParams['font.serif'] = ['Bitstream Vera Serif']
    mpl.rcParams['font.family'] = 'serif'

    plt.rc('axes', edgecolor='black', linewidth=2.2)

    species_db = database.Database()

    samples = species_db.get_mcmc_photometry(tag, filter_name, burnin)

    print(f'Plotting photometry samples: {output}...', end='', flush=True)

    fig = corner.corner(samples,
                        labels=['Magnitude'],
                        quantiles=[0.16, 0.5, 0.84],
                        label_kwargs={'fontsize': 13.},
                        show_titles=True,
                        title_kwargs={'fontsize': 12.},
                        title_fmt='.2f')

    axes = np.array(fig.axes).reshape((1, 1))

    ax = axes[0, 0]

    ax.tick_params(axis='both', which='major', colors='black', labelcolor='black',
                   direction='in', width=1, length=5, labelsize=12, top=True,
                   bottom=True, left=True, right=True)

    ax.tick_params(axis='both', which='minor', colors='black', labelcolor='black',
                   direction='in', width=1, length=3, labelsize=12, top=True,
                   bottom=True, left=True, right=True)

    if xlim is not None:
        ax.set_xlim(xlim)

    ax.get_xaxis().set_label_coords(0.5, -0.26)

    plt.savefig(os.getcwd()+'/'+output, bbox_inches='tight')
    plt.clf()
    plt.close()

    print(' [DONE]')


@typechecked
def plot_size_distributions(tag: str,
                            burnin: Optional[int] = None,
                            random: Optional[int] = None,
                            offset: Optional[Tuple[float, float]] = None,
                            output: str = 'size_distributions.pdf') -> None:
    """
    Function to plot random samples of the log-normal or power-law size distributions.

    Parameters
    ----------
    tag : str
        Database tag with the samples.
    burnin : int, None
        Number of burnin steps to exclude. All samples are used if set to ``None``. Only required
        after running MCMC with :func:`~species.analysis.fit_model.FitModel.run_mcmc`.
    random : int, None
        Number of randomly selected samples. All samples are used if set to ``None``.
    offset : tuple(float, float), None
        Offset of the x- and y-axis label. Default values are used if set to ``None``.
    output : str
        Output filename.

    Returns
    -------
    NoneType
        None
    """

    print(f'Plotting size distributions: {output}...', end='', flush=True)

    if burnin is None:
        burnin = 0

    mpl.rcParams['font.serif'] = ['Bitstream Vera Serif']
    mpl.rcParams['font.family'] = 'serif'

    plt.rc('axes', edgecolor='black', linewidth=2.2)

    species_db = database.Database()
    box = species_db.get_samples(tag)

    if 'lognorm_radius' not in box.parameters and 'powerlaw_max' not in box.parameters:
        raise ValueError('The SamplesBox does not contain extinction parameter for a log-normal '
                         'or power-law size distribution.')

    samples = box.samples

    if samples.ndim == 2 and random is not None:
        ran_index = np.random.randint(samples.shape[0], size=random)
        samples = samples[ran_index, ]

    elif samples.ndim == 3:
        if burnin > samples.shape[1]:
            raise ValueError(f'The \'burnin\' value is larger than the number of steps '
                             f'({samples.shape[1]}) that are made by the walkers.')

        samples = samples[:, burnin:, :]

        ran_walker = np.random.randint(samples.shape[0], size=random)
        ran_step = np.random.randint(samples.shape[1], size=random)
        samples = samples[ran_walker, ran_step, :]

    if 'lognorm_radius' in box.parameters:
        log_r_index = box.parameters.index('lognorm_radius')
        sigma_index = box.parameters.index('lognorm_sigma')

        log_r_g = samples[:, log_r_index]
        sigma_g = samples[:, sigma_index]

    if 'powerlaw_max' in box.parameters:
        r_max_index = box.parameters.index('powerlaw_max')
        exponent_index = box.parameters.index('powerlaw_exp')

        r_max = samples[:, r_max_index]
        exponent = samples[:, exponent_index]

    plt.figure(1, figsize=(6, 3))
    gridsp = mpl.gridspec.GridSpec(1, 1)
    gridsp.update(wspace=0, hspace=0, left=0, right=1, bottom=0, top=1)

    ax = plt.subplot(gridsp[0, 0])

    ax.tick_params(axis='both', which='major', colors='black', labelcolor='black',
                   direction='in', width=1, length=5, labelsize=12, top=True,
                   bottom=True, left=True, right=True, labelbottom=True)

    ax.tick_params(axis='both', which='minor', colors='black', labelcolor='black',
                   direction='in', width=1, length=3, labelsize=12, top=True,
                   bottom=True, left=True, right=True, labelbottom=True)

    ax.set_xlabel('Grain size (µm)', fontsize=12)
    ax.set_ylabel('dn/dr', fontsize=12)

    ax.set_xscale('log')

    if 'powerlaw_max' in box.parameters:
        ax.set_yscale('log')

    if offset is not None:
        ax.get_xaxis().set_label_coords(0.5, offset[0])
        ax.get_yaxis().set_label_coords(offset[1], 0.5)

    else:
        ax.get_xaxis().set_label_coords(0.5, -0.22)
        ax.get_yaxis().set_label_coords(-0.09, 0.5)

    for i in range(samples.shape[0]):
        if 'lognorm_radius' in box.parameters:
            dn_grains, r_width, radii = \
                dust_util.log_normal_distribution(10.**log_r_g[i], sigma_g[i], 1000)

            # Exclude radii smaller than 1 nm
            indices = np.argwhere(radii >= 1e-3)

            dn_grains = dn_grains[indices]
            r_width = r_width[indices]
            radii = radii[indices]

        elif 'powerlaw_max' in box.parameters:
            dn_grains, r_width, radii = \
                dust_util.power_law_distribution(exponent[i], 1e-3, 10.**r_max[i], 1000)

        ax.plot(radii, dn_grains/r_width, ls='-', lw=0.5, color='black', alpha=0.5)

    plt.savefig(os.getcwd()+'/'+output, bbox_inches='tight')
    plt.clf()
    plt.close()

    print(' [DONE]')


@typechecked
def plot_extinction(tag: str,
                    burnin: Optional[int] = None,
                    random: Optional[int] = None,
                    wavel_range: Optional[Tuple[float, float]] = None,
                    xlim: Optional[Tuple[float, float]] = None,
                    ylim: Optional[Tuple[float, float]] = None,
                    offset: Optional[Tuple[float, float]] = None,
                    output: str = 'extinction.pdf') -> None:
    """
    Function to plot random samples of the extinction, either from fitting a size distribution
    of enstatite grains (``dust_radius``, ``dust_sigma``, and ``dust_ext``), or from fitting
    ISM extinction (``ism_ext`` and optionally ``ism_red``).

    Parameters
    ----------
    tag : str
        Database tag with the samples.
    burnin : int, None
        Number of burnin steps to exclude. All samples are used if set to ``None``. Only required
        after running MCMC with :func:`~species.analysis.fit_model.FitModel.run_mcmc`.
    random : int, None
        Number of randomly selected samples. All samples are used if set to ``None``.
    wavel_range : tuple(float, float), None
        Wavelength range (um) for the extinction. The default wavelength range (0.4, 10.) is used
        if set to ``None``.
    xlim : tuple(float, float), None
        Limits of the wavelength axis. The range is set automatically if set to ``None``.
    ylim : tuple(float, float)
        Limits of the extinction axis. The range is set automatically if set to ``None``.
    offset : tuple(float, float), None
        Offset of the x- and y-axis label. Default values are used if set to ``None``.
    output : str
        Output filename.

    Returns
    -------
    NoneType
        None
    """

    if burnin is None:
        burnin = 0

    if wavel_range is None:
        wavel_range = (0.4, 10.)

    mpl.rcParams['font.serif'] = ['Bitstream Vera Serif']
    mpl.rcParams['font.family'] = 'serif'

    plt.rc('axes', edgecolor='black', linewidth=2.2)

    species_db = database.Database()
    box = species_db.get_samples(tag)

    samples = box.samples

    if samples.ndim == 2 and random is not None:
        ran_index = np.random.randint(samples.shape[0], size=random)
        samples = samples[ran_index, ]

    elif samples.ndim == 3:
        if burnin > samples.shape[1]:
            raise ValueError(f'The \'burnin\' value is larger than the number of steps '
                             f'({samples.shape[1]}) that are made by the walkers.')

        samples = samples[:, burnin:, :]

        ran_walker = np.random.randint(samples.shape[0], size=random)
        ran_step = np.random.randint(samples.shape[1], size=random)
        samples = samples[ran_walker, ran_step, :]

    plt.figure(1, figsize=(6, 3))
    gridsp = mpl.gridspec.GridSpec(1, 1)
    gridsp.update(wspace=0, hspace=0, left=0, right=1, bottom=0, top=1)

    ax = plt.subplot(gridsp[0, 0])

    ax.tick_params(axis='both', which='major', colors='black', labelcolor='black',
                   direction='in', width=1, length=5, labelsize=12, top=True,
                   bottom=True, left=True, right=True, labelbottom=True)

    ax.tick_params(axis='both', which='minor', colors='black', labelcolor='black',
                   direction='in', width=1, length=3, labelsize=12, top=True,
                   bottom=True, left=True, right=True, labelbottom=True)

    ax.set_xlabel('Wavelength (µm)', fontsize=12)
    ax.set_ylabel('Extinction (mag)', fontsize=12)

    if xlim is not None:
        ax.set_xlim(xlim[0], xlim[1])

    if ylim is not None:
        ax.set_ylim(ylim[0], ylim[1])

    if offset is not None:
        ax.get_xaxis().set_label_coords(0.5, offset[0])
        ax.get_yaxis().set_label_coords(offset[1], 0.5)

    else:
        ax.get_xaxis().set_label_coords(0.5, -0.22)
        ax.get_yaxis().set_label_coords(-0.09, 0.5)

    sample_wavel = np.linspace(wavel_range[0], wavel_range[1], 100)

    if 'lognorm_radius' in box.parameters and 'lognorm_sigma' in box.parameters and \
            'lognorm_ext' in box.parameters:

        cross_optical, dust_radius, dust_sigma = dust_util.interp_lognorm([], [], None)

        log_r_index = box.parameters.index('lognorm_radius')
        sigma_index = box.parameters.index('lognorm_sigma')
        ext_index = box.parameters.index('lognorm_ext')

        log_r_g = samples[:, log_r_index]
        sigma_g = samples[:, sigma_index]
        dust_ext = samples[:, ext_index]

        database_path = dust_util.check_dust_database()

        with h5py.File(database_path, 'r') as h5_file:
            cross_section = np.asarray(h5_file['dust/lognorm/mgsio3/crystalline/cross_section'])
            wavelength = np.asarray(h5_file['dust/lognorm/mgsio3/crystalline/wavelength'])

        cross_interp = RegularGridInterpolator((wavelength, dust_radius, dust_sigma), cross_section)

        for i in range(samples.shape[0]):
            cross_tmp = cross_optical['Generic/Bessell.V'](sigma_g[i], 10.**log_r_g[i])

            n_grains = dust_ext[i] / cross_tmp / 2.5 / np.log10(np.exp(1.))

            sample_cross = np.zeros(sample_wavel.shape)

            for j, item in enumerate(sample_wavel):
                sample_cross[j] = cross_interp((item, 10.**log_r_g[i], sigma_g[i]))

            sample_ext = 2.5 * np.log10(np.exp(1.)) * sample_cross * n_grains

            ax.plot(sample_wavel, sample_ext, ls='-', lw=0.5, color='black', alpha=0.5)

    elif 'powerlaw_max' in box.parameters and 'powerlaw_exp' in box.parameters and \
            'powerlaw_ext' in box.parameters:

        cross_optical, dust_max, dust_exp = dust_util.interp_powerlaw([], [], None)

        r_max_index = box.parameters.index('powerlaw_max')
        exp_index = box.parameters.index('powerlaw_exp')
        ext_index = box.parameters.index('powerlaw_ext')

        r_max = samples[:, r_max_index]
        exponent = samples[:, exp_index]
        dust_ext = samples[:, ext_index]

        database_path = dust_util.check_dust_database()

        with h5py.File(database_path, 'r') as h5_file:
            cross_section = np.asarray(h5_file['dust/powerlaw/mgsio3/crystalline/cross_section'])
            wavelength = np.asarray(h5_file['dust/powerlaw/mgsio3/crystalline/wavelength'])

        cross_interp = RegularGridInterpolator((wavelength, dust_max, dust_exp),
                                               cross_section)

        for i in range(samples.shape[0]):
            cross_tmp = cross_optical['Generic/Bessell.V'](exponent[i], 10.**r_max[i])

            n_grains = dust_ext[i] / cross_tmp / 2.5 / np.log10(np.exp(1.))

            sample_cross = np.zeros(sample_wavel.shape)

            for j, item in enumerate(sample_wavel):
                sample_cross[j] = cross_interp((item, 10.**r_max[i], exponent[i]))

            sample_ext = 2.5 * np.log10(np.exp(1.)) * sample_cross * n_grains

            ax.plot(sample_wavel, sample_ext, ls='-', lw=0.5, color='black', alpha=0.5)

    elif 'ism_ext' in box.parameters:

        ext_index = box.parameters.index('ism_ext')
        ism_ext = samples[:, ext_index]

        if 'ism_red' in box.parameters:
            red_index = box.parameters.index('ism_red')
            ism_red = samples[:, red_index]

        else:
            # Use default ISM redenning (R_V = 3.1) if ism_red was not fitted
            ism_red = np.full(samples.shape[0], 3.1)

        for i in range(samples.shape[0]):
            sample_ext = dust_util.ism_extinction(ism_ext[i], ism_red[i], sample_wavel)

            ax.plot(sample_wavel, sample_ext, ls='-', lw=0.5, color='black', alpha=0.5)

    else:
        raise ValueError('The SamplesBox does not contain extinction parameters.')

    print(f'Plotting extinction: {output}...', end='', flush=True)

    plt.savefig(os.getcwd()+'/'+output, bbox_inches='tight')
    plt.clf()
    plt.close()

    print(' [DONE]')<|MERGE_RESOLUTION|>--- conflicted
+++ resolved
@@ -367,9 +367,9 @@
             luminosity = 4. * np.pi * (samples[..., radius_index]*constants.R_JUP)**2 * \
                 constants.SIGMA_SB * samples[..., teff_index]**4. / constants.L_SUN
 
-            if 'disk_teff' in box.parameters and 'disk_radius' in box.parameters:
-                teff_index = np.argwhere(np.array(box.parameters) == 'disk_teff')[0]
-                radius_index = np.argwhere(np.array(box.parameters) == 'disk_radius')[0]
+            if 'disk_teff' in samples_box.parameters and 'disk_radius' in samples_box.parameters:
+                teff_index = np.argwhere(np.array(samples_box.parameters) == 'disk_teff')[0]
+                radius_index = np.argwhere(np.array(samples_box.parameters) == 'disk_radius')[0]
 
                 luminosity += 4. * np.pi * (samples[..., radius_index]*constants.R_JUP)**2 * \
                     constants.SIGMA_SB * samples[..., teff_index]**4. / constants.L_SUN
@@ -455,7 +455,6 @@
         else:
             warnings.warn('Samples with the log(g) and radius are required for \'inc_mass=True\'.')
 
-<<<<<<< HEAD
     if isinstance(title_fmt, list) and len(title_fmt) != ndim:
         raise ValueError(f'The number of items in the list of \'title_fmt\' ({len(title_fmt)}) is '
                          f'not equal to the number of dimensions of the samples ({ndim}).')
@@ -479,32 +478,6 @@
         del labels[index_del[i]]
 
     ndim -= len(index_del)
-=======
-    labels = plot_util.update_labels(box.parameters)
->>>>>>> 5da6aa06
-
-    # Check if parameter values were fixed
-
-    index_sel = []
-    index_del = []
-
-    # Use only last axis for parameter dimensions
-    for i in range(ndim):
-        if np.amin(samples[..., i]) == np.amax(samples[..., i]):
-            index_del.append(i)
-        else:
-            index_sel.append(i)
-
-    samples = samples[..., index_sel]
-
-    for i in range(len(index_del)-1, -1, -1):
-        del labels[index_del[i]]
-
-    ndim -= len(index_del)
-
-    if isinstance(title_fmt, list) and len(title_fmt) != ndim:
-        raise ValueError(f'The number of items in the list of \'title_fmt\' ({len(title_fmt)}) is '
-                         f'not equal to the number of dimensions of the samples ({ndim}).')
 
     samples = samples.reshape((-1, ndim))
 
