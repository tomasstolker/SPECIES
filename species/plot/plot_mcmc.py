--- conflicted
+++ resolved
@@ -394,15 +394,11 @@
         else:
             warnings.warn('Samples with the log(g) and radius are required for \'inc_mass=True\'.')
 
-<<<<<<< HEAD
-    labels = plot_util.update_labels(samples_box.parameters)
-=======
     if isinstance(title_fmt, list) and len(title_fmt) != ndim:
         raise ValueError(f'The number of items in the list of \'title_fmt\' ({len(title_fmt)}) is '
                          f'not equal to the number of dimensions of the samples ({ndim}).')
 
-    labels = plot_util.update_labels(box.parameters)
->>>>>>> b9d1024e
+    labels = plot_util.update_labels(samples_box.parameters)
 
     samples = samples.reshape((-1, ndim))
 
