--- conflicted
+++ resolved
@@ -115,13 +115,9 @@
                    offset=None,
                    title_fmt='.2f',
                    limits=None,
-<<<<<<< HEAD
                    max_prob=False,
                    vmr=False,
-=======
-                   max_posterior=False,
                    inc_luminosity=False,
->>>>>>> ed309964
                    output='posterior.pdf'):
     """
     Function to plot the posterior distribution of the fitted parameters.
@@ -142,15 +138,12 @@
         Axis limits of all parameters. Automatically set if set to None.
     max_prob : bool
         Plot the position of the sample with the maximum posterior probability.
-<<<<<<< HEAD
     vmr : bool
         Plot the volume mixing ratios (i.e. number fractions) instead of the mass fractions of the
         retrieved species with :class:`~species.analysis.retrieval.AtmosphericRetrieval`.
-=======
     inc_luminosity : bool
         Include the log10 of the luminosity in the posterior plot as calculated from the
         effective temperature and radius.
->>>>>>> ed309964
     output : str
         Output filename.
 
@@ -271,16 +264,8 @@
     for key, value in samples_box.median_sample.items():
         print(f'   - {key} = {value:.2f}')
 
-<<<<<<< HEAD
     if samples_box.prob_sample is not None:
         par_val = tuple(samples_box.prob_sample.values())
-=======
-    samples = box.samples
-    ndim = samples.shape[-1]
-
-    if box.prob_sample is not None:
-        par_val = tuple(box.prob_sample.values())
->>>>>>> ed309964
 
         print(f'Maximum posterior sample:')
         for key, value in samples_box.prob_sample.items():
@@ -295,17 +280,11 @@
 
     print(f'Plotting the posterior: {output}...', end='', flush=True)
 
-<<<<<<< HEAD
-    labels = plot_util.update_labels(samples_box.parameters)
-
     ndim = len(samples_box.parameters)
 
     if 'H2O' in samples_box.parameters:
         samples = np.column_stack((samples, c_h_ratio, o_h_ratio))
 
-    if samples.ndim == 3:
-        samples = samples.reshape((-1, ndim))
-=======
     if inc_luminosity:
         ndim += 1
 
@@ -339,7 +318,6 @@
     labels = plot_util.update_labels(box.parameters)
 
     samples = samples.reshape((-1, ndim))
->>>>>>> ed309964
 
     fig = corner.corner(samples, labels=labels, quantiles=[0.16, 0.5, 0.84],
                         label_kwargs={'fontsize': 13}, show_titles=True,
