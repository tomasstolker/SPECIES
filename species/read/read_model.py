"""
Module with reading functionalities for atmospheric model spectra.
"""

import os
import math
import warnings
import configparser

from typing import Optional, Dict, Tuple, List

import h5py
import spectres
import numpy as np

from typeguard import typechecked
from scipy.interpolate import interp1d, interp2d, RegularGridInterpolator

from species.analysis import photometry
from species.core import box, constants
from species.data import database
from species.read import read_calibration, read_filter, read_planck
from species.util import dust_util, read_util


class ReadModel:
    """
    Class for reading a model spectrum from the database.
    """

    @typechecked
    def __init__(self,
                 model: str,
                 wavel_range: Optional[Tuple[float, float]] = None,
                 filter_name: Optional[str] = None):
        """
        Parameters
        ----------
        model : str
            Name of the atmospheric model.
        wavel_range : tuple(float, float), None
            Wavelength range (um). Full spectrum is selected if set to ``None``. Not used if
            ``filter_name`` is not ``None``.
        filter_name : str, None
            Filter name that is used for the wavelength range. The ``wavel_range`` is used if set
            to ``None``.

        Returns
        -------
        NoneType
            None
        """

        self.model = model

        self.spectrum_interp = None
        self.wl_points = None
        self.wl_index = None

        self.filter_name = filter_name
        self.wavel_range = wavel_range

        if self.filter_name is not None:
            transmission = read_filter.ReadFilter(self.filter_name)

            self.wavel_range = transmission.wavelength_range()
            self.mean_wavelength = transmission.mean_wavelength()

        else:
            self.mean_wavelength = None

        config_file = os.path.join(os.getcwd(), 'species_config.ini')

        config = configparser.ConfigParser()
        config.read_file(open(config_file))

        self.database = config['species']['database']

        self.extra_param = ['radius', 'distance', 'mass', 'luminosity', 'lognorm_radius',
                            'lognorm_sigma', 'lognorm_ext', 'ism_ext', 'ism_red', 'powerlaw_max',
                            'powerlaw_exp', 'powerlaw_ext', 'disk_teff', 'disk_radius',
                            'veil_a', 'veil_b', 'veil_ref']

    @typechecked
    def open_database(self) -> h5py._hl.files.File:
        """
        Internal function for opening the `species` database.

        Returns
        -------
        h5py._hl.files.File
            The HDF5 database.
        """

        config_file = os.path.join(os.getcwd(), 'species_config.ini')

        config = configparser.ConfigParser()
        config.read_file(open(config_file))

        database_path = config['species']['database']

        h5_file = h5py.File(database_path, 'r')

        try:
            h5_file[f'models/{self.model}']

        except KeyError:
            raise ValueError(f'The \'{self.model}\' model spectra are not present in the '
                             f'database.')

        return h5_file

    @typechecked
    def wavelength_points(self,
                          hdf5_file: h5py._hl.files.File) -> Tuple[np.ndarray, np.ndarray]:
        """
        Internal function for extracting the wavelength points and indices that are used.

        Parameters
        ----------
        hdf5_file : h5py._hl.files.File
            The HDF5 database.

        Returns
        -------
        np.ndarray
            Wavelength points (um).
        np.ndarray
            Array with the size of the original wavelength grid. The booleans indicate if a
            wavelength point was used.
        """

        wl_points = np.asarray(hdf5_file[f'models/{self.model}/wavelength'])

        if self.wavel_range is None:
            wl_index = np.ones(wl_points.shape[0], dtype=bool)

        else:
            wl_index = (wl_points > self.wavel_range[0]) & (wl_points < self.wavel_range[1])
            index = np.where(wl_index)[0]

            if index[0]-1 >= 0:
                wl_index[index[0] - 1] = True

            if index[-1]+1 < wl_index.size:
                wl_index[index[-1] + 1] = True

        return wl_points[wl_index], wl_index

    @typechecked
    def interpolate_model(self) -> None:
        """
        Internal function for linearly interpolating the full grid of model spectra.

        Returns
        -------
        NoneType
            None
        """

        h5_file = self.open_database()

        points = []
        for item in self.get_points().values():
            points.append(item)

        if self.wl_points is None:
            self.wl_points, self.wl_index = self.wavelength_points(h5_file)

        flux = np.asarray(h5_file[f'models/{self.model}/flux'])
        flux = flux[..., self.wl_index]

        self.spectrum_interp = RegularGridInterpolator(points,
                                                       flux,
                                                       method='linear',
                                                       bounds_error=False,
                                                       fill_value=np.nan)

    @typechecked
    def interpolate_grid(self,
                         wavel_resample: Optional[np.ndarray] = None,
                         smooth: bool = False,
                         spec_res: Optional[float] = None) -> None:
        """
        Internal function for linearly interpolating the grid of model spectra for a given
        filter or wavelength sampling.

        wavel_resample : np.ndarray, None
            Wavelength points for the resampling of the spectrum. The ``filter_name`` is used
            if set to ``None``.
        smooth : bool
            Smooth the spectrum with a Gaussian line spread function. Only recommended in case the
            input wavelength sampling has a uniform spectral resolution.
        spec_res : float
            Spectral resolution that is used for the Gaussian filter when ``smooth=True``.

        Returns
        -------
        NoneType
            None
        """

        self.interpolate_model()

        if smooth and wavel_resample is None:
            raise ValueError('Smoothing is only required if the spectra are resampled to a new '
                             'wavelength grid, therefore requiring the \'wavel_resample\' '
                             'argument.')

        points = []
        for item in self.get_points().values():
            points.append(list(item))

        param = self.get_parameters()
        n_param = len(param)

        dim_size = []
        for item in points:
            dim_size.append(len(item))

        if self.filter_name is not None:
            dim_size.append(1)
        else:
            dim_size.append(wavel_resample.size)

        flux_new = np.zeros(dim_size)

        if n_param == 1:
            model_param = {}

            for i, item_0 in enumerate(points[0]):
                model_param[param[0]] = item_0

                if self.filter_name is not None:
                    flux_new[i] = self.get_flux(model_param)[0]

                else:
                    flux_new[i, :] = self.get_model(model_param,
                                                    spec_res=spec_res,
                                                    wavel_resample=wavel_resample,
                                                    smooth=smooth).flux

        elif n_param == 2:
            model_param = {}

            for i, item_0 in enumerate(points[0]):
                for j, item_1 in enumerate(points[1]):
                    model_param[param[0]] = item_0
                    model_param[param[1]] = item_1

                    if self.filter_name is not None:
                        flux_new[i, j] = self.get_flux(model_param)[0]

                    else:
                        flux_new[i, j, :] = self.get_model(model_param,
                                                           spec_res=spec_res,
                                                           wavel_resample=wavel_resample,
                                                           smooth=smooth).flux

        elif n_param == 3:
            model_param = {}

            for i, item_0 in enumerate(points[0]):
                for j, item_1 in enumerate(points[1]):
                    for k, item_2 in enumerate(points[2]):
                        model_param[param[0]] = item_0
                        model_param[param[1]] = item_1
                        model_param[param[2]] = item_2

                        if self.filter_name is not None:
                            flux_new[i, j, k] = self.get_flux(model_param)[0]

                        else:
                            flux_new[i, j, k, :] = self.get_model(model_param,
                                                                  spec_res=spec_res,
                                                                  wavel_resample=wavel_resample,
                                                                  smooth=smooth).flux

        elif n_param == 4:
            model_param = {}

            for i, item_0 in enumerate(points[0]):
                for j, item_1 in enumerate(points[1]):
                    for k, item_2 in enumerate(points[2]):
                        for m, item_3 in enumerate(points[3]):
                            model_param[param[0]] = item_0
                            model_param[param[1]] = item_1
                            model_param[param[2]] = item_2
                            model_param[param[3]] = item_3

                            if self.filter_name is not None:
                                flux_new[i, j, k, m] = self.get_flux(model_param)[0]

                            else:
                                flux_new[i, j, k, m, :] = self.get_model(
                                    model_param, spec_res=spec_res, wavel_resample=wavel_resample,
                                    smooth=smooth).flux

        elif n_param == 5:
            model_param = {}

            for i, item_0 in enumerate(points[0]):
                for j, item_1 in enumerate(points[1]):
                    for k, item_2 in enumerate(points[2]):
                        for m, item_3 in enumerate(points[3]):
                            for n, item_4 in enumerate(points[4]):
                                model_param[param[0]] = item_0
                                model_param[param[1]] = item_1
                                model_param[param[2]] = item_2
                                model_param[param[3]] = item_3
                                model_param[param[4]] = item_4

                                if self.filter_name is not None:
                                    flux_new[i, j, k, m, n] = self.get_flux(model_param)[0]

                                else:
                                    flux_new[i, j, k, m, n, :] = self.get_model(
                                        model_param, spec_res=spec_res,
                                        wavel_resample=wavel_resample, smooth=smooth).flux

        if self.filter_name is not None:
            transmission = read_filter.ReadFilter(self.filter_name)
            self.wl_points = [transmission.mean_wavelength()]

        else:
            self.wl_points = wavel_resample

        self.spectrum_interp = RegularGridInterpolator(points,
                                                       flux_new,
                                                       method='linear',
                                                       bounds_error=False,
                                                       fill_value=np.nan)

    @staticmethod
    @typechecked
    def apply_lognorm_ext(wavelength: np.ndarray,
                          flux: np.ndarray,
                          radius_interp: float,
                          sigma_interp: float,
                          v_band_ext: float) -> np.ndarray:
        """
        Internal function for applying extinction by dust to a spectrum.

        wavelength : np.ndarray
            Wavelengths (um) of the spectrum.
        flux : np.ndarray
            Fluxes (W m-2 um-1) of the spectrum.
        radius_interp : float
            Logarithm of the mean geometric radius (um) of the log-normal size distribution.
        sigma_interp : float
            Geometric standard deviation (dimensionless) of the log-normal size distribution.
        v_band_ext : float
            The extinction (mag) in the V band.

        Returns
        -------
        np.ndarray
            Fluxes (W m-2 um-1) with the extinction applied.
        """

        database_path = dust_util.check_dust_database()

        with h5py.File(database_path, 'r') as h5_file:
            dust_cross = np.asarray(h5_file['dust/lognorm/mgsio3/crystalline/cross_section'])
            dust_wavel = np.asarray(h5_file['dust/lognorm/mgsio3/crystalline/wavelength'])
            dust_radius = np.asarray(h5_file['dust/lognorm/mgsio3/crystalline/radius_g'])
            dust_sigma = np.asarray(h5_file['dust/lognorm/mgsio3/crystalline/sigma_g'])

        if wavelength[0] < dust_wavel[0]:
            raise ValueError(f'The shortest wavelength ({wavelength[0]:.2e} um) for which the '
                             f'spectrum will be calculated is smaller than the shortest '
                             f'wavelength ({dust_wavel[0]:.2e} um) of the grid with dust cross '
                             f'sections.')

        if wavelength[-1] > dust_wavel[-1]:
            raise ValueError(f'The longest wavelength ({wavelength[-1]:.2e} um) for which the '
                             f'spectrum  will be calculated is larger than the longest wavelength '
                             f'({dust_wavel[-1]:.2e} um) of the grid with dust cross sections.')

        dust_interp = RegularGridInterpolator((dust_wavel, dust_radius, dust_sigma),
                                              dust_cross,
                                              method='linear',
                                              bounds_error=True)

        read_filt = read_filter.ReadFilter('Generic/Bessell.V')
        filt_trans = read_filt.get_filter()

        cross_phot = np.zeros((dust_radius.shape[0], dust_sigma.shape[0]))

        for i in range(dust_radius.shape[0]):
            for j in range(dust_sigma.shape[0]):
                cross_interp = interp1d(dust_wavel,
                                        dust_cross[:, i, j],
                                        kind='linear',
                                        bounds_error=True)

                cross_tmp = cross_interp(filt_trans[:, 0])

                integral1 = np.trapz(filt_trans[:, 1]*cross_tmp, filt_trans[:, 0])
                integral2 = np.trapz(filt_trans[:, 1], filt_trans[:, 0])

                # Filter-weighted average of the extinction cross section
                cross_phot[i, j] = integral1/integral2

        cross_interp = interp2d(dust_sigma,
                                dust_radius,
                                cross_phot,
                                kind='linear',
                                bounds_error=True)

        cross_v_band = cross_interp(sigma_interp, 10.**radius_interp)[0]

        radius_full = np.full(wavelength.shape[0], 10.**radius_interp)
        sigma_full = np.full(wavelength.shape[0], sigma_interp)

        cross_new = dust_interp(np.column_stack((wavelength, radius_full, sigma_full)))

        n_grains = v_band_ext / cross_v_band / 2.5 / np.log10(np.exp(1.))

        return flux * np.exp(-cross_new*n_grains)

    @staticmethod
    @typechecked
    def apply_powerlaw_ext(wavelength: np.ndarray,
                           flux: np.ndarray,
                           r_max_interp: float,
                           exp_interp: float,
                           v_band_ext: float) -> np.ndarray:
        """
        Internal function for applying extinction by dust to a spectrum.

        wavelength : np.ndarray
            Wavelengths (um) of the spectrum.
        flux : np.ndarray
            Fluxes (W m-2 um-1) of the spectrum.
        r_max_interp : float
            Maximum radius (um) of the power-law size distribution.
        exp_interp : float
            Exponent of the power-law size distribution.
        v_band_ext : float
            The extinction (mag) in the V band.

        Returns
        -------
        np.ndarray
            Fluxes (W m-2 um-1) with the extinction applied.
        """

        database_path = dust_util.check_dust_database()

        with h5py.File(database_path, 'r') as h5_file:
            dust_cross = np.asarray(h5_file['dust/powerlaw/mgsio3/crystalline/cross_section'])
            dust_wavel = np.asarray(h5_file['dust/powerlaw/mgsio3/crystalline/wavelength'])
            dust_r_max = np.asarray(h5_file['dust/powerlaw/mgsio3/crystalline/radius_max'])
            dust_exp = np.asarray(h5_file['dust/powerlaw/mgsio3/crystalline/exponent'])

        dust_interp = RegularGridInterpolator((dust_wavel, dust_r_max, dust_exp),
                                              dust_cross,
                                              method='linear',
                                              bounds_error=True)

        if wavelength[0] < dust_wavel[0]:
            raise ValueError(f'The shortest wavelength ({wavelength[0]:.2e} um) for which the '
                             f'spectrum will be calculated is smaller than the shortest '
                             f'wavelength ({dust_wavel[0]:.2e} um) of the grid with dust cross '
                             f'sections.')

        if wavelength[-1] > dust_wavel[-1]:
            raise ValueError(f'The longest wavelength ({wavelength[-1]:.2e} um) for which the '
                             f'spectrum  will be calculated is larger than the longest wavelength '
                             f'({dust_wavel[-1]:.2e} um) of the grid with dust cross sections.')

        read_filt = read_filter.ReadFilter('Generic/Bessell.V')
        filt_trans = read_filt.get_filter()

        cross_phot = np.zeros((dust_r_max.shape[0], dust_exp.shape[0]))

        for i in range(dust_r_max.shape[0]):
            for j in range(dust_exp.shape[0]):
                cross_interp = interp1d(dust_wavel,
                                        dust_cross[:, i, j],
                                        kind='linear',
                                        bounds_error=True)

                cross_tmp = cross_interp(filt_trans[:, 0])

                integral1 = np.trapz(filt_trans[:, 1]*cross_tmp, filt_trans[:, 0])
                integral2 = np.trapz(filt_trans[:, 1], filt_trans[:, 0])

                # Filter-weighted average of the extinction cross section
                cross_phot[i, j] = integral1/integral2

        cross_interp = interp2d(dust_exp,
                                dust_r_max,
                                cross_phot,
                                kind='linear',
                                bounds_error=True)

        cross_v_band = cross_interp(exp_interp, 10.**r_max_interp)[0]

        r_max_full = np.full(wavelength.shape[0], 10.**r_max_interp)
        exp_full = np.full(wavelength.shape[0], exp_interp)

        cross_new = dust_interp(np.column_stack((wavelength, r_max_full, exp_full)))

        n_grains = v_band_ext / cross_v_band / 2.5 / np.log10(np.exp(1.))

        return flux * np.exp(-cross_new*n_grains)

<<<<<<< HEAD
=======
    @staticmethod
    @typechecked
    def apply_ext_ism(wavelengths: np.ndarray,
                      flux: np.ndarray,
                      v_band_ext: float,
                      v_band_red: float) -> np.ndarray:
        """
        Internal function for applying ISM extinction to a spectrum.

        wavelengths : np.ndarray
            Wavelengths (um) of the spectrum.
        flux : np.ndarray
            Fluxes (W m-2 um-1) of the spectrum.
        v_band_ext : float
            Extinction (mag) in the V band.
        v_band_red : float
            Reddening in the V band.

        Returns
        -------
        np.ndarray
            Fluxes (W m-2 um-1) with the extinction applied.
        """

        ext_mag = dust_util.ism_extinction(v_band_ext, v_band_red, wavelengths)

        return flux * 10.**(-0.4*ext_mag)

>>>>>>> 6157890f
    @typechecked
    def get_model(self,
                  model_param: Dict[str, float],
                  spec_res: Optional[float] = None,
                  wavel_resample: Optional[np.ndarray] = None,
                  magnitude: bool = False,
                  smooth: bool = False) -> box.ModelBox:
        """
        Function for extracting a model spectrum by linearly interpolating the model grid.

        Parameters
        ----------
        model_param : dict
            Dictionary with the model parameters and values. The values should be within the
            boundaries of the grid. The grid boundaries of the spectra in the database can be
            obtained with :func:`~species.read.read_model.ReadModel.get_bounds()`.
        spec_res : float, None
            Spectral resolution that is used for smoothing the spectrum with a Gaussian kernel
            when ``smooth=True``. The wavelengths will be resampled to the argument of
            ``spec_res`` if ``smooth=False``.
        wavel_resample : np.ndarray, None
            Wavelength points (um) to which the spectrum is resampled. In that case, ``spec_res``
            can still be used for smoothing the spectrum with a Gaussian kernel. The original
            wavelength points are used if the argument is set to ``None``.
        magnitude : bool
            Normalize the spectrum with a flux calibrated spectrum of Vega and return the magnitude
            instead of flux density.
        smooth : bool
            If ``True``, the spectrum is smoothed with a Gaussian kernel to the spectral resolution
            of ``spec_res``. This requires either a uniform spectral resolution of the input
            spectra (fast) or a uniform wavelength spacing of the input spectra (slow).

        Returns
        -------
        species.core.box.ModelBox
            Box with the model spectrum.
        """

        # Get grid boundaries

        grid_bounds = self.get_bounds()

        # Check if all parameters are present and within the grid boundaries

        for key in self.get_parameters():
            if key not in model_param.keys():
                raise ValueError(f'The \'{key}\' parameter is required by \'{self.model}\'. '
                                 f'The mandatory parameters are {self.get_parameters()}.')

            if model_param[key] < grid_bounds[key][0]:
                raise ValueError(f'The input value of \'{key}\' is smaller than the lower '
                                 f'boundary of the model grid ({model_param[key]} < '
                                 f'{grid_bounds[key][0]}).')

            if model_param[key] > grid_bounds[key][1]:
                raise ValueError(f'The input value of \'{key}\' is larger than the upper '
                                 f'boundary of the model grid ({model_param[key]} > '
                                 f'{grid_bounds[key][1]}).')

        # Print a warning if redundant parameters are included in the dictionary

        for key in model_param.keys():
            if key not in self.get_parameters() and key not in self.extra_param:
                warnings.warn(f'The \'{key}\' parameter is not required by \'{self.model}\' so '
                              f'the parameter will be ignored. The mandatory parameters are '
                              f'{self.get_parameters()}.')

        # Interpolate the model grid

        if self.spectrum_interp is None:
            self.interpolate_model()

        # Set the wavelength range

        if self.wavel_range is None:
            wl_points = self.get_wavelengths()
            self.wavel_range = (wl_points[0], wl_points[-1])

        # Create a list with the parameter values

        parameters = []

        if 'teff' in model_param:
            parameters.append(model_param['teff'])

        if 'logg' in model_param:
            parameters.append(model_param['logg'])

        if 'feh' in model_param:
            parameters.append(model_param['feh'])

        if 'co' in model_param:
            parameters.append(model_param['co'])

        if 'fsed' in model_param:
            parameters.append(model_param['fsed'])

        # Interpolate the spectrum from the grid

        flux = self.spectrum_interp(parameters)[0]

        # Add the radius to the parameter dictionary if the mass if given

        if 'mass' in model_param and 'radius' not in model_param:
            mass = 1e3 * model_param['mass'] * constants.M_JUP  # (g)
            radius = math.sqrt(1e3 * constants.GRAVITY * mass / (10.**model_param['logg']))  # (cm)
            model_param['radius'] = 1e-2 * radius / constants.R_JUP  # (Rjup)

        # Apply (radius/distance)^2 scaling

        if 'radius' in model_param and 'distance' in model_param:
            scaling = (model_param['radius']*constants.R_JUP)**2 / \
                      (model_param['distance']*constants.PARSEC)**2

            flux *= scaling

        # Add blackbody disk component to the spectrum

        if 'disk_teff' in model_param and 'disk_radius' in model_param:
            disk_param = {'teff': model_param['disk_teff'],
                          'radius': model_param['disk_radius'],
                          'distance': model_param['distance']}

            readplanck = read_planck.ReadPlanck((0.9*self.wavel_range[0], 1.1*self.wavel_range[-1]))

            if spec_res is None:
                planck_box = readplanck.get_spectrum(disk_param, 1000., smooth=False)

            else:
                planck_box = readplanck.get_spectrum(disk_param, spec_res, smooth=False)

            flux += spectres.spectres(self.wl_points, planck_box.wavelength, planck_box.flux)

        # Create ModelBox with the spectrum

        model_box = box.create_box(boxtype='model',
                                   model=self.model,
                                   wavelength=self.wl_points,
                                   flux=flux,
                                   parameters=model_param,
                                   quantity='flux')

        # Apply veiling

        if 'veil_a' in model_param and 'veil_b' in model_param and 'veil_ref' in model_param:
            lambda_ref = 0.5  # (um)

            veil_flux = model_param['veil_ref'] + \
                model_param['veil_b']*(model_box.wavelength - lambda_ref)

            model_box.flux = model_param['veil_a']*model_box.flux + veil_flux

        # Apply extinction

        if 'lognorm_radius' in model_param and 'lognorm_sigma' in model_param and \
                'lognorm_ext' in model_param:

            model_box.flux = self.apply_ext_norm_distr(model_box.wavelength,
                                                       model_box.flux,
                                                       model_param['lognorm_radius'],
                                                       model_param['lognorm_sigma'],
                                                       model_param['lognorm_ext'])

        if 'powerlaw_max' in model_param and 'powerlaw_exp' in model_param and \
                'powerlaw_ext' in model_param:

            model_box.flux = self.apply_ext_plaw_distr(model_box.wavelength,
                                                       model_box.flux,
                                                       model_param['powerlaw_max'],
                                                       model_param['powerlaw_exp'],
                                                       model_param['powerlaw_ext'])

        if 'ism_ext' in model_param:
            ism_reddening = model_param.get('ism_red', 3.1)

            model_box.flux = self.apply_ext_ism(model_box.wavelength,
                                                model_box.flux,
                                                model_param['ism_ext'],
                                                ism_reddening)

        # Smooth the spectrum

        if smooth and spec_res is not None:
            model_box.flux = read_util.smooth_spectrum(
                model_box.wavelength, model_box.flux, spec_res)

        elif smooth and spec_res is None:
            warnings.warn('Smoothing of a spectrum (smooth=True) is only possible when setting '
                          'the argument of \'spec_res\'.')

        # Resample the spectrum

        if wavel_resample is not None:
            model_box.flux = spectres.spectres(wavel_resample,
                                               model_box.wavelength,
                                               model_box.flux,
                                               spec_errs=None,
                                               fill=np.nan,
                                               verbose=True)

            model_box.wavelength = wavel_resample

        elif spec_res is not None and not smooth:
            index = np.where(np.isnan(model_box.flux))[0]

            if index.size > 0:
                raise ValueError('Flux values should not contains NaNs. Please make sure that '
                                 'the parameter values and the wavelength range are within '
                                 'the grid boundaries as stored in the database.')

            wavel_resample = read_util.create_wavelengths(
                (self.wl_points[0], self.wl_points[-1]), spec_res)

            indices = np.where((wavel_resample > self.wl_points[0]) &
                               (wavel_resample < self.wl_points[-2]))[0]

            wavel_resample = wavel_resample[indices]

            model_box.flux = spectres.spectres(wavel_resample,
                                               model_box.wavelength,
                                               model_box.flux,
                                               spec_errs=None,
                                               fill=np.nan,
                                               verbose=True)

            model_box.wavelength = wavel_resample

        # Convert flux to magnitude

        if magnitude:
            with h5py.File(self.database, 'r') as h5_file:
                try:
                    h5_file['spectra/calibration/vega']

                except KeyError:
                    h5_file.close()
                    species_db = database.Database()
                    species_db.add_spectrum('vega')
                    h5_file = h5py.File(self.database, 'r')

            readcalib = read_calibration.ReadCalibration('vega', filter_name=None)
            calibbox = readcalib.get_spectrum()

            flux_vega, _ = spectres.spectres(model_box.wavelength,
                                             calibbox.wavelength,
                                             calibbox.flux,
                                             spec_errs=calibbox.error,
                                             fill=np.nan,
                                             verbose=True)

            model_box.flux = -2.5*np.log10(model_box.flux/flux_vega)
            model_box.quantity = 'magnitude'

        # Check if the contains NaNs

        if np.isnan(np.sum(model_box.flux)):
            warnings.warn(f'The resampled spectrum contains {np.sum(np.isnan(model_box.flux))} '
                          f'NaNs, probably because the original wavelength range does not fully '
                          f'encompass the new wavelength range. The happened with the '
                          f'following parameters: {model_param}.')

        # Add the luminosity to the parameter dictionary

        if 'radius' in model_box.parameters:
            model_box.parameters['luminosity'] = 4. * np.pi * (
                model_box.parameters['radius'] * constants.R_JUP)**2 * constants.SIGMA_SB * \
                model_box.parameters['teff']**4. / constants.L_SUN  # (Lsun)

        # Add the blackbody disk component to the luminosity

        if 'disk_teff' in model_box.parameters and 'disk_radius' in model_box.parameters:
            model_box.parameters['luminosity'] += 4. * np.pi * (
                model_box.parameters['disk_radius'] * constants.R_JUP)**2 * constants.SIGMA_SB * \
                model_box.parameters['disk_teff']**4. / constants.L_SUN  # (Lsun)

        # Add the planet mass to the parameter dictionary

        if 'radius' in model_param and 'logg' in model_param:
            model_param['mass'] = read_util.get_mass(model_param['logg'], model_param['radius'])

        return model_box

    @typechecked
    def get_data(self,
                 model_param: Dict[str, float],
                 spec_res: Optional[float] = None,
                 wavel_resample: Optional[np.ndarray] = None) -> box.ModelBox:
        """
        Function for selecting a model spectrum (without interpolation) for a set of parameter
        values that coincide with the grid points. The stored grid points can be inspected with
        :func:`~species.read.read_model.ReadModel.get_points`.

        Parameters
        ----------
        model_param : dict
            Model parameters and values. Only discrete values from the original grid are possible.
            Else, the nearest grid values are selected.
        spec_res : float, None
            Spectral resolution that is used for smoothing the spectrum with a Gaussian kernel. No
            smoothing is applied to the spectrum if the argument is set to ``None``.
        wavel_resample : np.ndarray, None
            Wavelength points (um) to which the spectrum will be resampled. In that case,
            ``spec_res`` can still be used for smoothing the spectrum with a Gaussian kernel. The
            original wavelength points are used if the argument is set to ``None``.

        Returns
        -------
        species.core.box.ModelBox
            Box with the model spectrum.
        """

        # Check if all parameters are present

        for key in self.get_parameters():
            if key not in model_param.keys():
                raise ValueError(f'The \'{key}\' parameter is required by \'{self.model}\'. '
                                 f'The mandatory parameters are {self.get_parameters()}.')

        # Print a warning if redundant parameters are included in the dictionary

        for key in model_param.keys():
            if key not in self.get_parameters() and key not in self.extra_param:
                warnings.warn(f'The \'{key}\' parameter is not required by \'{self.model}\' so '
                              f'the parameter will be ignored. The mandatory parameters are '
                              f'{self.get_parameters()}.')

        # Open de HDF5 database

        h5_file = self.open_database()

        # Create lists with the parameter names and values

        param_key = []
        param_val = []

        if 'teff' in model_param:
            param_key.append('teff')
            param_val.append(model_param['teff'])

        if 'logg' in model_param:
            param_key.append('logg')
            param_val.append(model_param['logg'])

        if 'feh' in model_param:
            param_key.append('feh')
            param_val.append(model_param['feh'])

        if 'co' in model_param:
            param_key.append('co')
            param_val.append(model_param['co'])

        if 'fsed' in model_param:
            param_key.append('fsed')
            param_val.append(model_param['fsed'])

        # Read the grid of fluxes from the database

        flux = np.asarray(h5_file[f'models/{self.model}/flux'])

        # Find the indices of the grid points for which the spectrum will be extracted

        indices = []

        for item in param_key:
            data = np.asarray(h5_file[f'models/{self.model}/{item}'])
            data_index = np.argwhere(np.round(data, 4) == np.round(model_param[item], 4))[0]

            if len(data_index) == 0:
                raise ValueError('The parameter {item}={model_val[i]} is not found.')

            indices.append(data_index[0])

        # Read the wavelength grid and the indices that will be used for the wavelength range

        wl_points, wl_index = self.wavelength_points(h5_file)

        # Append the wavelength indices to the list of grid indices

        indices.append(wl_index)

        # Extract the spectrum at the requested grid point and wavelength range

        flux = flux[tuple(indices)]

        # Close the HDF5 database

        h5_file.close()

        # Apply (radius/distance)^2 scaling

        if 'radius' in model_param and 'distance' in model_param:
            scaling = (model_param['radius']*constants.R_JUP)**2 / \
                      (model_param['distance']*constants.PARSEC)**2

            flux *= scaling

        # Create ModelBox with the spectrum

        model_box = box.create_box(boxtype='model',
                                   model=self.model,
                                   wavelength=wl_points,
                                   flux=flux,
                                   parameters=model_param,
                                   quantity='flux')

        # Apply extinction

        if 'lognorm_radius' in model_param and 'lognorm_sigma' in model_param and \
                'lognorm_ext' in model_param:

            model_box.flux = self.apply_lognorm_ext(model_box.wavelength,
                                                    model_box.flux,
                                                    model_param['lognorm_radius'],
                                                    model_param['lognorm_sigma'],
                                                    model_param['lognorm_ext'])

        if 'powerlaw_max' in model_param and 'powerlaw_exp' in model_param and \
                'powerlaw_ext' in model_param:

            model_box.flux = self.apply_powerlaw_ext(model_box.wavelength,
                                                     model_box.flux,
                                                     model_param['powerlaw_max'],
                                                     model_param['powerlaw_exp'],
                                                     model_param['powerlaw_ext'])

        if 'ism_ext' in model_param:
            ism_reddening = model_param.get('ism_red', 3.1)

<<<<<<< HEAD
            model_box.flux = dust_util.apply_ism_ext(model_box.wavelength,
                                                     model_box.flux,
                                                     model_param['ism_ext'],
                                                     ism_reddening)
=======
            model_box.flux = self.apply_ext_ism(model_box.wavelength,
                                                model_box.flux,
                                                model_param['ism_ext'],
                                                ism_reddening)
>>>>>>> 6157890f

        # Smooth the spectrum

        if spec_res is not None:
            model_box.flux = read_util.smooth_spectrum(
                model_box.wavelength, model_box.flux, spec_res)

        # Resample the spectrum

        if wavel_resample is not None:
            model_box.flux = spectres.spectres(wavel_resample,
                                               model_box.wavelength,
                                               model_box.flux,
                                               spec_errs=None,
                                               fill=np.nan,
                                               verbose=True)

            model_box.wavelength = wavel_resample

        # Add the luminosity to the parameter dictionary

        if 'radius' in model_box.parameters:
            model_box.parameters['luminosity'] = 4. * np.pi * (
                model_box.parameters['radius'] * constants.R_JUP)**2 * constants.SIGMA_SB * \
                model_box.parameters['teff']**4. / constants.L_SUN  # (Lsun)

        # Add the blackbody disk component to the luminosity

        # if 'disk_teff' in model_box.parameters and 'disk_radius' in model_box.parameters:
        #     model_box.parameters['luminosity'] += 4. * np.pi * (
        #         model_box.parameters['disk_radius'] * constants.R_JUP)**2 * constants.SIGMA_SB * \
        #         model_box.parameters['disk_teff']**4. / constants.L_SUN  # (Lsun)

        return model_box

    @typechecked
    def get_flux(self,
                 model_param: Dict[str, float],
                 synphot=None):
        """
        Function for calculating the average flux density for the ``filter_name``.

        Parameters
        ----------
        model_param : dict
            Model parameters and values.
        synphot : species.analysis.photometry.SyntheticPhotometry, None
            Synthetic photometry object. The object is created if set to None.

        Returns
        -------
        float
            Average flux (W m-2 um-1).
        float, None
            Uncertainty (W m-2 um-1), which is set to ``None``.
        """

        for key in self.get_parameters():
            if key not in model_param.keys():
                raise ValueError(f'The \'{key}\' parameter is required by \'{self.model}\'. '
                                 f'The mandatory parameters are {self.get_parameters()}.')

        if self.spectrum_interp is None:
            self.interpolate_model()

        spectrum = self.get_model(model_param)

        if synphot is None:
            synphot = photometry.SyntheticPhotometry(self.filter_name)

        return synphot.spectrum_to_flux(spectrum.wavelength, spectrum.flux)

    @typechecked
    def get_magnitude(self,
                      model_param: Dict[str, float]) -> Tuple[Optional[float], Optional[float]]:
        """
        Function for calculating the apparent and absolute magnitudes for the ``filter_name``.

        Parameters
        ----------
        model_param : dict
            Dictionary with the model parameters. A ``radius`` (Rjup) and ``distance`` (pc)
            are required for the apparent magnitude (i.e. to scale the flux from the planet to the
            observer). Only a ``radius`` is required for the absolute magnitude.

        Returns
        -------
        float
            Apparent magnitude. A ``None`` is returned if the dictionary of ``model_param`` does
            not contain a ``radius`` and ``distance``.
        float, None
            Absolute magnitude. A ``None`` is returned if the dictionary of ``model_param`` does
            not contain a ``radius``.
        """

        for key in self.get_parameters():
            if key not in model_param.keys():
                raise ValueError(f'The \'{key}\' parameter is required by \'{self.model}\'. '
                                 f'The mandatory parameters are {self.get_parameters()}.')

        if self.spectrum_interp is None:
            self.interpolate_model()

        try:
            spectrum = self.get_model(model_param)

        except ValueError:
            warnings.warn(f'The set of model parameters {model_param} is outside the grid range '
                          f'{self.get_bounds()} so returning a NaN.')

            return np.nan, np.nan

        if spectrum.wavelength.size == 0:
            app_mag = (np.nan, None)
            abs_mag = (np.nan, None)

        else:
            synphot = photometry.SyntheticPhotometry(self.filter_name)

            if 'radius' in model_param and 'distance' in model_param:
                app_mag, abs_mag = synphot.spectrum_to_magnitude(
                    spectrum.wavelength, spectrum.flux, distance=(model_param['distance'], None))

            else:
                app_mag = (None, None)
                abs_mag = (None, None)

                if 'radius' in model_param:
                    distance = 10.  # (pc)

                    spectrum.flux *= (model_param['radius']*constants.R_JUP)**2
                    spectrum.flux /= (distance*constants.PARSEC)**2

                    _, abs_mag = synphot.spectrum_to_magnitude(
                        spectrum.wavelength, spectrum.flux, distance=(distance, None))

        return app_mag[0], abs_mag[0]

    @typechecked
    def get_bounds(self) -> Dict[str, Tuple[float, float]]:
        """
        Function for extracting the grid boundaries.

        Returns
        -------
        dict
            Boundaries of parameter grid.
        """

        h5_file = self.open_database()

        parameters = self.get_parameters()

        bounds = {}

        for item in parameters:
            data = h5_file[f'models/{self.model}/{item}']
            bounds[item] = (data[0], data[-1])

        h5_file.close()

        return bounds

    @typechecked
    def get_wavelengths(self) -> np.ndarray:
        """
        Function for extracting the wavelength points.

        Returns
        -------
        np.ndarray
            Wavelength points (um).
        """

        with self.open_database() as h5_file:
            wavelength = np.asarray(h5_file[f'models/{self.model}/wavelength'])

        return wavelength

    @typechecked
    def get_points(self) -> Dict[str, np.ndarray]:
        """
        Function for extracting the grid points.

        Returns
        -------
        dict
            Parameter points of the model grid.
        """

        points = {}

        h5_file = self.open_database()

        parameters = self.get_parameters()

        points = {}

        for item in parameters:
            data = h5_file[f'models/{self.model}/{item}']
            points[item] = np.asarray(data)

        h5_file.close()

        return points

    @typechecked
    def get_parameters(self) -> List[str]:
        """
        Function for extracting the parameter names.

        Returns
        -------
        list(str)
            Model parameters.
        """

        h5_file = self.open_database()

        dset = h5_file[f'models/{self.model}']

        if 'n_param' in dset.attrs:
            n_param = dset.attrs['n_param']

        elif 'nparam' in dset.attrs:
            n_param = dset.attrs['nparam']

        param = []
        for i in range(n_param):
            param.append(dset.attrs[f'parameter{i}'])

        h5_file.close()

        return param

    @typechecked
    def get_spec_res(self) -> float:
        """
        Function for extracting the spectral resolution as stored in the database.

        Returns
        -------
        float
            Spectral resolution.
        """

        wavel_points = self.get_wavelengths()

        wavel_mean = (wavel_points[1:]+wavel_points[:-1])/2.

        # R = lambda / delta_lambda / 2, because twice as many points as R are
        # required to resolve two features that are lambda / R apart
        spec_res = wavel_mean / np.diff(wavel_points) / 2.

        return np.mean(spec_res)<|MERGE_RESOLUTION|>--- conflicted
+++ resolved
@@ -507,8 +507,6 @@
 
         return flux * np.exp(-cross_new*n_grains)
 
-<<<<<<< HEAD
-=======
     @staticmethod
     @typechecked
     def apply_ext_ism(wavelengths: np.ndarray,
@@ -537,7 +535,6 @@
 
         return flux * 10.**(-0.4*ext_mag)
 
->>>>>>> 6157890f
     @typechecked
     def get_model(self,
                   model_param: Dict[str, float],
@@ -966,17 +963,10 @@
         if 'ism_ext' in model_param:
             ism_reddening = model_param.get('ism_red', 3.1)
 
-<<<<<<< HEAD
-            model_box.flux = dust_util.apply_ism_ext(model_box.wavelength,
-                                                     model_box.flux,
-                                                     model_param['ism_ext'],
-                                                     ism_reddening)
-=======
             model_box.flux = self.apply_ext_ism(model_box.wavelength,
                                                 model_box.flux,
                                                 model_param['ism_ext'],
                                                 ism_reddening)
->>>>>>> 6157890f
 
         # Smooth the spectrum
 
