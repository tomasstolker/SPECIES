"""
Module with reading functionalities for atmospheric model spectra.
"""

import os
import math
import warnings
import configparser

from typing import Optional, Dict, Tuple, List

import h5py
import spectres
import numpy as np

from typeguard import typechecked
from scipy.interpolate import interp1d, interp2d, RegularGridInterpolator

from species.analysis import photometry
from species.core import box, constants
from species.data import database
from species.read import read_filter, read_calibration
from species.util import dust_util, read_util


class ReadModel:
    """
    Class for reading a model spectrum from the database.
    """

    @typechecked
    def __init__(self,
                 model: str,
                 wavel_range: Optional[Tuple[float, float]] = None,
                 filter_name: Optional[str] = None):
        """
        Parameters
        ----------
        model : str
            Name of the atmospheric model.
        wavel_range : tuple(float, float), None
            Wavelength range (um). Full spectrum is selected if set to ``None``. Not used if
            ``filter_name`` is not ``None``.
        filter_name : str, None
            Filter name that is used for the wavelength range. The ``wavel_range`` is used if set
            to ``None``.

        Returns
        -------
        NoneType
            None
        """

        self.model = model

        self.spectrum_interp = None
        self.wl_points = None
        self.wl_index = None

        self.filter_name = filter_name
        self.wavel_range = wavel_range

        if self.filter_name is not None:
            transmission = read_filter.ReadFilter(self.filter_name)
            self.wavel_range = transmission.wavelength_range()

        config_file = os.path.join(os.getcwd(), 'species_config.ini')

        config = configparser.ConfigParser()
        config.read_file(open(config_file))

        self.database = config['species']['database']

    @typechecked
    def open_database(self) -> h5py._hl.files.File:
        """
        Internal function for opening the `species` database.

        Returns
        -------
        h5py._hl.files.File
            The HDF5 database.
        """

        config_file = os.path.join(os.getcwd(), 'species_config.ini')

        config = configparser.ConfigParser()
        config.read_file(open(config_file))

        database_path = config['species']['database']

        h5_file = h5py.File(database_path, 'r')

        try:
            h5_file[f'models/{self.model}']

        except KeyError:
            raise ValueError(f'The \'{self.model}\' model spectra are not present in the '
                             f'database.')

        return h5_file

    @typechecked
    def wavelength_points(self,
                          hdf5_file: h5py._hl.files.File) -> Tuple[np.ndarray, np.ndarray]:
        """
        Internal function for extracting the wavelength points and indices that are used.

        Parameters
        ----------
        hdf5_file : h5py._hl.files.File
            The HDF5 database.

        Returns
        -------
        np.ndarray
            Wavelength points (um).
        np.ndarray
            Array with the size of the original wavelength grid. The booleans indicate if a
            wavelength point was used.
        """

        wl_points = np.asarray(hdf5_file[f'models/{self.model}/wavelength'])

        if self.wavel_range is None:
            wl_index = np.ones(wl_points.shape[0], dtype=bool)

        else:
            wl_index = (wl_points > self.wavel_range[0]) & (wl_points < self.wavel_range[1])
            index = np.where(wl_index)[0]

            if index[0]-1 >= 0:
                wl_index[index[0] - 1] = True

            if index[-1]+1 < wl_index.size:
                wl_index[index[-1] + 1] = True

        return wl_points[wl_index], wl_index

    @typechecked
    def interpolate_model(self) -> None:
        """
        Internal function for linearly interpolating the full grid of model spectra.

        Returns
        -------
        NoneType
            None
        """

        h5_file = self.open_database()

        points = []
        for item in self.get_points().values():
            points.append(item)

        if self.wl_points is None:
            self.wl_points, self.wl_index = self.wavelength_points(h5_file)

        flux = np.asarray(h5_file[f'models/{self.model}/flux'])
        flux = flux[..., self.wl_index]

        self.spectrum_interp = RegularGridInterpolator(points,
                                                       flux,
                                                       method='linear',
                                                       bounds_error=False,
                                                       fill_value=np.nan)

    @typechecked
    def interpolate_grid(self,
                         wavel_resample: Optional[np.ndarray] = None,
                         smooth: bool = False,
                         spec_res: Optional[float] = None) -> None:
        """
        Internal function for linearly interpolating the grid of model spectra for a given
        filter or wavelength sampling.

        wavel_resample : np.ndarray, None
            Wavelength points for the resampling of the spectrum. The ``filter_name`` is used
            if set to ``None``.
        smooth : bool
            Smooth the spectrum with a Gaussian line spread function. Only recommended in case the
            input wavelength sampling has a uniform spectral resolution.
        spec_res : float
            Spectral resolution that is used for the Gaussian filter when ``smooth=True``.

        Returns
        -------
        NoneType
            None
        """

        self.interpolate_model()

        if smooth and wavel_resample is None:
            raise ValueError('Smoothing is only required if the spectra are resampled to a new '
                             'wavelength grid, therefore requiring the \'wavel_resample\' '
                             'argument.')

        points = []
        for item in self.get_points().values():
            points.append(list(item))

        param = self.get_parameters()
        n_param = len(param)

        dim_size = []
        for item in points:
            dim_size.append(len(item))

        if self.filter_name is not None:
            dim_size.append(1)
        else:
            dim_size.append(wavel_resample.size)

        flux_new = np.zeros(dim_size)

        if n_param == 2:
            model_param = {}

            for i, item_0 in enumerate(points[0]):
                for j, item_1 in enumerate(points[1]):
                    model_param[param[0]] = item_0
                    model_param[param[1]] = item_1

                    if self.filter_name is not None:
                        flux_new[i, j] = self.get_flux(model_param)[0]

                    else:
                        flux_new[i, j, :] = self.get_model(model_param,
                                                           spec_res=spec_res,
                                                           wavel_resample=wavel_resample,
                                                           smooth=smooth).flux

        elif n_param == 3:
            model_param = {}

            for i, item_0 in enumerate(points[0]):
                for j, item_1 in enumerate(points[1]):
                    for k, item_2 in enumerate(points[2]):
                        model_param[param[0]] = item_0
                        model_param[param[1]] = item_1
                        model_param[param[2]] = item_2

                        if self.filter_name is not None:
                            flux_new[i, j, k] = self.get_flux(model_param)[0]

                        else:
                            flux_new[i, j, k, :] = self.get_model(model_param,
                                                                  spec_res=spec_res,
                                                                  wavel_resample=wavel_resample,
                                                                  smooth=smooth).flux

        elif n_param == 4:
            model_param = {}

            for i, item_0 in enumerate(points[0]):
                for j, item_1 in enumerate(points[1]):
                    for k, item_2 in enumerate(points[2]):
                        for m, item_3 in enumerate(points[3]):
                            model_param[param[0]] = item_0
                            model_param[param[1]] = item_1
                            model_param[param[2]] = item_2
                            model_param[param[3]] = item_3

                            if self.filter_name is not None:
                                flux_new[i, j, k, m] = self.get_flux(model_param)[0]

                            else:
                                flux_new[i, j, k, m, :] = self.get_model(
                                    model_param, spec_res=spec_res, wavel_resample=wavel_resample,
                                    smooth=smooth).flux

        elif n_param == 5:
            model_param = {}

            for i, item_0 in enumerate(points[0]):
                for j, item_1 in enumerate(points[1]):
                    for k, item_2 in enumerate(points[2]):
                        for m, item_3 in enumerate(points[3]):
                            for n, item_4 in enumerate(points[4]):
                                model_param[param[0]] = item_0
                                model_param[param[1]] = item_1
                                model_param[param[2]] = item_2
                                model_param[param[3]] = item_3
                                model_param[param[4]] = item_4

                                if self.filter_name is not None:
                                    flux_new[i, j, k, m, n] = self.get_flux(model_param)[0]

                                else:
                                    flux_new[i, j, k, m, n, :] = self.get_model(
                                        model_param, spec_res=spec_res,
                                        wavel_resample=wavel_resample, smooth=smooth).flux

        if self.filter_name is not None:
            transmission = read_filter.ReadFilter(self.filter_name)
            self.wl_points = [transmission.mean_wavelength()]

        else:
            self.wl_points = wavel_resample

        self.spectrum_interp = RegularGridInterpolator(points,
                                                       flux_new,
                                                       method='linear',
                                                       bounds_error=False,
                                                       fill_value=np.nan)

    @staticmethod
    @typechecked
    def apply_lognorm_ext(wavelength: np.ndarray,
                          flux: np.ndarray,
                          radius_interp: float,
                          sigma_interp: float,
                          v_band_ext: float) -> np.ndarray:
        """
        Internal function for applying extinction by dust to a spectrum.

        wavelength : np.ndarray
            Wavelengths (um) of the spectrum.
        flux : np.ndarray
            Fluxes (W m-2 um-1) of the spectrum.
        radius_interp : float
            Logarithm of the mean geometric radius (um) of the log-normal size distribution.
        sigma_interp : float
            Geometric standard deviation (dimensionless) of the log-normal size distribution.
        v_band_ext : float
            The extinction (mag) in the V band.

        Returns
        -------
        np.ndarray
            Fluxes (W m-2 um-1) with the extinction applied.
        """

        database_path = dust_util.check_dust_database()

        with h5py.File(database_path, 'r') as h5_file:
            dust_cross = np.asarray(h5_file['dust/lognorm/mgsio3/crystalline/cross_section'])
            dust_wavel = np.asarray(h5_file['dust/lognorm/mgsio3/crystalline/wavelength'])
            dust_radius = np.asarray(h5_file['dust/lognorm/mgsio3/crystalline/radius_g'])
            dust_sigma = np.asarray(h5_file['dust/lognorm/mgsio3/crystalline/sigma_g'])

        dust_interp = RegularGridInterpolator((dust_wavel, dust_radius, dust_sigma),
                                              dust_cross,
                                              method='linear',
                                              bounds_error=True)

        read_filt = read_filter.ReadFilter('Generic/Bessell.V')
        filt_trans = read_filt.get_filter()

        cross_phot = np.zeros((dust_radius.shape[0], dust_sigma.shape[0]))

        for i in range(dust_radius.shape[0]):
            for j in range(dust_sigma.shape[0]):
                cross_interp = interp1d(dust_wavel,
                                        dust_cross[:, i, j],
                                        kind='linear',
                                        bounds_error=True)

                cross_tmp = cross_interp(filt_trans[:, 0])

                integral1 = np.trapz(filt_trans[:, 1]*cross_tmp, filt_trans[:, 0])
                integral2 = np.trapz(filt_trans[:, 1], filt_trans[:, 0])

                # Filter-weighted average of the extinction cross section
                cross_phot[i, j] = integral1/integral2

        cross_interp = interp2d(dust_sigma,
                                dust_radius,
                                cross_phot,
                                kind='linear',
                                bounds_error=True)

        cross_v_band = cross_interp(sigma_interp, 10.**radius_interp)[0]

        radius_full = np.full(wavelength.shape[0], 10.**radius_interp)
        sigma_full = np.full(wavelength.shape[0], sigma_interp)

        cross_new = dust_interp(np.column_stack((wavelength, radius_full, sigma_full)))

        n_grains = v_band_ext / cross_v_band / 2.5 / np.log10(np.exp(1.))

        return flux * np.exp(-cross_new*n_grains)

    @staticmethod
    @typechecked
    def apply_powerlaw_ext(wavelength: np.ndarray,
                           flux: np.ndarray,
                           r_max_interp: float,
                           exp_interp: float,
                           v_band_ext: float) -> np.ndarray:
        """
        Internal function for applying extinction by dust to a spectrum.

        wavelength : np.ndarray
            Wavelengths (um) of the spectrum.
        flux : np.ndarray
            Fluxes (W m-2 um-1) of the spectrum.
        r_max_interp : float
            Maximum radius (um) of the power-law size distribution.
        exp_interp : float
            Exponent of the power-law size distribution.
        v_band_ext : float
            The extinction (mag) in the V band.

        Returns
        -------
        np.ndarray
            Fluxes (W m-2 um-1) with the extinction applied.
        """

        database_path = dust_util.check_dust_database()

        with h5py.File(database_path, 'r') as h5_file:
            dust_cross = np.asarray(h5_file['dust/powerlaw/mgsio3/crystalline/cross_section'])
            dust_wavel = np.asarray(h5_file['dust/powerlaw/mgsio3/crystalline/wavelength'])
            dust_r_max = np.asarray(h5_file['dust/powerlaw/mgsio3/crystalline/radius_max'])
            dust_exp = np.asarray(h5_file['dust/powerlaw/mgsio3/crystalline/exponent'])

        dust_interp = RegularGridInterpolator((dust_wavel, dust_r_max, dust_exp),
                                              dust_cross,
                                              method='linear',
                                              bounds_error=True)

        read_filt = read_filter.ReadFilter('Generic/Bessell.V')
        filt_trans = read_filt.get_filter()

        cross_phot = np.zeros((dust_r_max.shape[0], dust_exp.shape[0]))

        for i in range(dust_r_max.shape[0]):
            for j in range(dust_exp.shape[0]):
                cross_interp = interp1d(dust_wavel,
                                        dust_cross[:, i, j],
                                        kind='linear',
                                        bounds_error=True)

                cross_tmp = cross_interp(filt_trans[:, 0])

                integral1 = np.trapz(filt_trans[:, 1]*cross_tmp, filt_trans[:, 0])
                integral2 = np.trapz(filt_trans[:, 1], filt_trans[:, 0])

                # Filter-weighted average of the extinction cross section
                cross_phot[i, j] = integral1/integral2

        cross_interp = interp2d(dust_exp,
                                dust_r_max,
                                cross_phot,
                                kind='linear',
                                bounds_error=True)

        cross_v_band = cross_interp(exp_interp, 10.**r_max_interp)[0]

        r_max_full = np.full(wavelength.shape[0], 10.**r_max_interp)
        exp_full = np.full(wavelength.shape[0], exp_interp)

        cross_new = dust_interp(np.column_stack((wavelength, r_max_full, exp_full)))

        n_grains = v_band_ext / cross_v_band / 2.5 / np.log10(np.exp(1.))

        return flux * np.exp(-cross_new*n_grains)

    @typechecked
    def get_model(self,
                  model_param: Dict[str, float],
                  spec_res: Optional[float] = None,
                  wavel_resample: Optional[np.ndarray] = None,
                  magnitude: bool = False,
                  smooth: bool = False) -> box.ModelBox:
        """
        Function for extracting a model spectrum by linearly interpolating the model grid.

        Parameters
        ----------
        model_param : dict
            Dictionary with the model parameters and values. The values should be within the
            boundaries of the grid. The grid boundaries of the spectra in the database can be
            obtained with :func:`~species.read.read_model.ReadModel.get_bounds()`.
        spec_res : float, None
            Spectral resolution that is used for smoothing the spectrum with a Gaussian kernel
            when ``smooth=True`` and/or resampling the spectrum when ``wavel_range`` of
            ``FitModel`` is not ``None``. The original wavelength points are used if both
            ``spec_res`` and ``wavel_resample`` are set to ``None``, or if ``smooth`` is set to
            ``True``.
        wavel_resample : np.ndarray, None
            Wavelength points (um) to which the spectrum is resampled. In that case, ``spec_res``
            can still be used for smoothing the spectrum with a Gaussian kernel.
        magnitude : bool
            Normalize the spectrum with a flux calibrated spectrum of Vega and return the magnitude
            instead of flux density.
        smooth : bool
            If ``True``, the spectrum is smoothed with a Gaussian kernel to the spectral resolution
            of ``spec_res``. This requires either a uniform spectral resolution of the input
            spectra (fast) or a uniform wavelength spacing of the input spectra (slow).

        Returns
        -------
        species.core.box.ModelBox
            Box with the model spectrum.
        """

        if smooth and spec_res is None:
            warnings.warn('The \'spec_res\' argument is required for smoothing the spectrum when '
                          '\'smooth\' is set to True.')

        grid_bounds = self.get_bounds()

        extra_param = ['radius', 'distance', 'mass', 'luminosity', 'lognorm_radius',
                       'lognorm_sigma', 'lognorm_ext', 'ism_ext', 'ism_red', 'powerlaw_max',
                       'powerlaw_exp', 'powerlaw_ext']

        for key in self.get_parameters():
            if key not in model_param.keys():
                raise ValueError(f'The \'{key}\' parameter is required by \'{self.model}\'. '
                                 f'The mandatory parameters are {self.get_parameters()}.')

            if model_param[key] < grid_bounds[key][0]:
                raise ValueError(f'The input value of \'{key}\' is smaller than the lower '
                                 f'boundary of the model grid ({model_param[key]} < '
                                 f'{grid_bounds[key][0]}).')

            if model_param[key] > grid_bounds[key][1]:
                raise ValueError(f'The input value of \'{key}\' is larger than the upper '
                                 f'boundary of the model grid ({model_param[key]} > '
                                 f'{grid_bounds[key][1]}).')

        for key in model_param.keys():
            if key not in self.get_parameters() and key not in extra_param:
                warnings.warn(f'The \'{key}\' parameter is not required by \'{self.model}\' so '
                              f'the parameter will be ignored. The mandatory parameters are '
                              f'{self.get_parameters()}.')

        if 'mass' in model_param and 'radius' not in model_param:
            mass = 1e3 * model_param['mass'] * constants.M_JUP  # (g)
            radius = math.sqrt(1e3 * constants.GRAVITY * mass / (10.**model_param['logg']))  # (cm)
            model_param['radius'] = 1e-2 * radius / constants.R_JUP  # (Rjup)

        if self.spectrum_interp is None:
            self.interpolate_model()

        if self.wavel_range is None:
            wl_points = self.get_wavelengths()
            self.wavel_range = (wl_points[0], wl_points[-1])

        parameters = []

        if 'teff' in model_param:
            parameters.append(model_param['teff'])

        if 'logg' in model_param:
            parameters.append(model_param['logg'])

        if 'feh' in model_param:
            parameters.append(model_param['feh'])

        if 'co' in model_param:
            parameters.append(model_param['co'])

        if 'fsed' in model_param:
            parameters.append(model_param['fsed'])

        flux = self.spectrum_interp(parameters)[0]

        if 'radius' in model_param:
            model_param['mass'] = read_util.get_mass(model_param['logg'], model_param['radius'])

            if 'distance' in model_param:
                scaling = (model_param['radius']*constants.R_JUP)**2 / \
                          (model_param['distance']*constants.PARSEC)**2

                flux *= scaling

        if smooth:
            flux = read_util.smooth_spectrum(wavelength=self.wl_points,
                                             flux=flux,
                                             spec_res=spec_res)

        if wavel_resample is not None:
            flux = spectres.spectres(wavel_resample,
                                     self.wl_points,
                                     flux,
                                     spec_errs=None,
                                     fill=np.nan,
                                     verbose=True)

        elif spec_res is not None and not smooth:
            index = np.where(np.isnan(flux))[0]

            if index.size > 0:
                raise ValueError('Flux values should not contains NaNs. Please make sure that '
                                 'the parameter values and the wavelength range are within '
                                 'the grid boundaries as stored in the database.')

            wavel_resample = read_util.create_wavelengths(
                (self.wl_points[0], self.wl_points[-1]), spec_res)

            indices = np.where((wavel_resample > self.wl_points[0]) &
                               (wavel_resample < self.wl_points[-2]))[0]

            wavel_resample = wavel_resample[indices]

            flux = spectres.spectres(wavel_resample,
                                     self.wl_points,
                                     flux,
                                     spec_errs=None,
                                     fill=np.nan,
                                     verbose=True)

        if magnitude:
            quantity = 'magnitude'

            with h5py.File(self.database, 'r') as h5_file:
                try:
                    h5_file['spectra/calibration/vega']

                except KeyError:
                    h5_file.close()
                    species_db = database.Database()
                    species_db.add_spectrum('vega')
                    h5_file = h5py.File(self.database, 'r')

            readcalib = read_calibration.ReadCalibration('vega', filter_name=None)
            calibbox = readcalib.get_spectrum()

            if wavel_resample is not None:
                new_spec_wavs = wavel_resample
            else:
                new_spec_wavs = self.wl_points

            flux_vega, _ = spectres.spectres(new_spec_wavs,
                                             calibbox.wavelength,
                                             calibbox.flux,
                                             spec_errs=calibbox.error,
                                             fill=np.nan,
                                             verbose=True)

            flux = -2.5*np.log10(flux/flux_vega)

        else:
            quantity = 'flux'

        if np.isnan(np.sum(flux)):
            warnings.warn(f'The resampled spectrum contains {np.sum(np.isnan(flux))} NaNs, '
                          f'probably because the original wavelength range does not fully '
                          f'encompass the new wavelength range. The happened with the '
                          f'following parameters: {model_param}.')

        if wavel_resample is None:
            wavelength = self.wl_points
        else:
            wavelength = wavel_resample

        # is_finite = np.where(np.isfinite(flux))[0]
        #
        # if wavel_resample is None:
        #     wavelength = self.wl_points[is_finite]
        # else:
        #     wavelength = wavel_resample[is_finite]
        #
        # if wavelength.shape[0] == 0:
        #     raise ValueError(f'The model spectrum is empty. Perhaps the grid could not be '
        #                      f'interpolated at {model_param} because zeros are stored in the '
        #                      f'database.')

        model_box = box.create_box(boxtype='model',
                                   model=self.model,
                                   wavelength=wavelength,
                                   flux=flux,
                                   parameters=model_param,
                                   quantity=quantity)

        if 'lognorm_radius' in model_param and 'lognorm_sigma' in model_param and \
                'lognorm_ext' in model_param:

            model_box.flux = self.apply_lognorm_ext(model_box.wavelength,
                                                    model_box.flux,
                                                    model_param['lognorm_radius'],
                                                    model_param['lognorm_sigma'],
                                                    model_param['lognorm_ext'])

        if 'powerlaw_max' in model_param and 'powerlaw_exp' in model_param and \
                'powerlaw_ext' in model_param:

            model_box.flux = self.apply_powerlaw_ext(model_box.wavelength,
                                                     model_box.flux,
                                                     model_param['powerlaw_max'],
                                                     model_param['powerlaw_exp'],
                                                     model_param['powerlaw_ext'])

        if 'ism_ext' in model_param:

            if 'ism_red' in model_param:
                ism_reddening = model_param['ism_red']
            else:
                ism_reddening = 3.1

<<<<<<< HEAD
            model_box.flux = dust_util.apply_ism_ext(model_box.wavelength,
                                                     model_box.flux,
                                                     model_param['ism_ext'],
                                                     model_param['ism_red'])
=======
            model_box.flux = self.apply_ism_ext(model_box.wavelength,
                                                model_box.flux,
                                                model_param['ism_ext'],
                                                ism_reddening)
>>>>>>> 2aa0aa22

        if 'radius' in model_box.parameters:
            model_box.parameters['luminosity'] = 4. * np.pi * (
                model_box.parameters['radius'] * constants.R_JUP)**2 * constants.SIGMA_SB * \
                model_box.parameters['teff']**4. / constants.L_SUN  # (Lsun)

        return model_box

    @typechecked
    def get_data(self,
                 model_param: Dict[str, float]) -> box.ModelBox:
        """
        Function for selecting a model spectrum (without interpolation) for a set of parameter
        values that coincide with the grid points. The stored grid points can be inspected with
        :func:`~species.read.read_model.ReadModel.get_points`.

        Parameters
        ----------
        model_param : dict
            Model parameters and values. Only discrete values from the original grid are possible.
            Else, the nearest grid values are selected.

        Returns
        -------
        species.core.box.ModelBox
            Box with the model spectrum.
        """

        for key in self.get_parameters():
            if key not in model_param.keys():
                raise ValueError(f'The \'{key}\' parameter is required by \'{self.model}\'. '
                                 f'The mandatory parameters are {self.get_parameters()}.')

        extra_param = ['radius', 'distance', 'mass', 'luminosity']

        for key in model_param.keys():
            if key not in self.get_parameters() and key not in extra_param:
                warnings.warn(f'The \'{key}\' parameter is not required by \'{self.model}\' so '
                              f'the parameter will be ignored. The mandatory parameters are '
                              f'{self.get_parameters()}.')

        h5_file = self.open_database()

        param_key = []
        param_val = []

        if 'teff' in model_param:
            param_key.append('teff')
            param_val.append(model_param['teff'])

        if 'logg' in model_param:
            param_key.append('logg')
            param_val.append(model_param['logg'])

        if 'feh' in model_param:
            param_key.append('feh')
            param_val.append(model_param['feh'])

        if 'co' in model_param:
            param_key.append('co')
            param_val.append(model_param['co'])

        if 'fsed' in model_param:
            param_key.append('fsed')
            param_val.append(model_param['fsed'])

        flux = np.asarray(h5_file[f'models/{self.model}/flux'])

        indices = []

        for item in param_key:
            data = np.asarray(h5_file[f'models/{self.model}/{item}'])
            data_index = np.argwhere(np.round(data, 4) == np.round(model_param[item], 4))[0]

            if len(data_index) == 0:
                raise ValueError('The parameter {item}={model_val[i]} is not found.')

            indices.append(data_index[0])

        wl_points, wl_index = self.wavelength_points(h5_file)

        indices.append(wl_index)

        flux = flux[tuple(indices)]

        if 'radius' in model_param and 'distance' in model_param:
            scaling = (model_param['radius']*constants.R_JUP)**2 / \
                      (model_param['distance']*constants.PARSEC)**2

            flux *= scaling

        h5_file.close()

        model_box = box.create_box(boxtype='model',
                                   model=self.model,
                                   wavelength=wl_points,
                                   flux=flux,
                                   parameters=model_param,
                                   quantity='flux')

        if 'lognorm_radius' in model_param and 'lognorm_sigma' in model_param and \
                'lognorm_ext' in model_param:

            model_box.flux = self.apply_lognorm_ext(model_box.wavelength,
                                                    model_box.flux,
                                                    model_param['lognorm_radius'],
                                                    model_param['lognorm_sigma'],
                                                    model_param['lognorm_ext'])

        if 'powerlaw_max' in model_param and 'powerlaw_exp' in model_param and \
                'powerlaw_ext' in model_param:

            model_box.flux = self.apply_powerlaw_ext(model_box.wavelength,
                                                     model_box.flux,
                                                     model_param['powerlaw_max'],
                                                     model_param['powerlaw_exp'],
                                                     model_param['powerlaw_ext'])

        if 'ism_ext' in model_param:

            if 'ism_red' in model_param:
                ism_reddening = model_param['ism_red']
            else:
                ism_reddening = 3.1

<<<<<<< HEAD
            model_box.flux = dust_util.apply_ism_ext(model_box.wavelength,
                                                     model_box.flux,
                                                     model_param['ism_ext'],
                                                     model_param['ism_red'])
=======
            model_box.flux = self.apply_ism_ext(model_box.wavelength,
                                                model_box.flux,
                                                model_param['ism_ext'],
                                                ism_reddening)
>>>>>>> 2aa0aa22

        if 'radius' in model_box.parameters:
            model_box.parameters['luminosity'] = 4. * np.pi * (
                model_box.parameters['radius'] * constants.R_JUP)**2 * constants.SIGMA_SB * \
                model_box.parameters['teff']**4. / constants.L_SUN  # (Lsun)

        return model_box

    @typechecked
    def get_flux(self,
                 model_param: Dict[str, float],
                 synphot=None):
        """
        Function for calculating the average flux density for the ``filter_name``.

        Parameters
        ----------
        model_param : dict
            Model parameters and values.
        synphot : species.analysis.photometry.SyntheticPhotometry, None
            Synthetic photometry object. The object is created if set to None.

        Returns
        -------
        float
            Average flux (W m-2 um-1).
        float, None
            Uncertainty (W m-2 um-1), which is set to ``None``.
        """

        for key in self.get_parameters():
            if key not in model_param.keys():
                raise ValueError(f'The \'{key}\' parameter is required by \'{self.model}\'. '
                                 f'The mandatory parameters are {self.get_parameters()}.')

        if self.spectrum_interp is None:
            self.interpolate_model()

        spectrum = self.get_model(model_param)

        if synphot is None:
            synphot = photometry.SyntheticPhotometry(self.filter_name)

        return synphot.spectrum_to_flux(spectrum.wavelength, spectrum.flux)

    @typechecked
    def get_magnitude(self,
                      model_param: Dict[str, float]) -> Tuple[float, Optional[float]]:
        """
        Function for calculating the apparent and absolute magnitudes for the ``filter_name``.

        Parameters
        ----------
        model_param : dict
            Model parameters and values.

        Returns
        -------
        float
            Apparent magnitude.
        float, None
            Absolute magnitude. A ``None`` is returned if the ``model_param`` do not contain a
            ``radius`` and ``distance``.
        """

        for key in self.get_parameters():
            if key not in model_param.keys():
                raise ValueError(f'The \'{key}\' parameter is required by \'{self.model}\'. '
                                 f'The mandatory parameters are {self.get_parameters()}.')

        if self.spectrum_interp is None:
            self.interpolate_model()

        try:
            spectrum = self.get_model(model_param)

        except ValueError:
            warnings.warn(f'The set of model parameters {model_param} is outside the grid range '
                          f'{self.get_bounds()} so returning a NaN.')

            return np.nan, np.nan

        if spectrum.wavelength.size == 0:
            app_mag = np.nan
            abs_mag = np.nan

        else:
            synphot = photometry.SyntheticPhotometry(self.filter_name)

            if 'distance' in model_param:
                app_mag, abs_mag = synphot.spectrum_to_magnitude(
                    spectrum.wavelength, spectrum.flux, distance=(model_param['distance'], None))

            else:
                app_mag, abs_mag = synphot.spectrum_to_magnitude(
                    spectrum.wavelength, spectrum.flux, distance=None)

        return app_mag[0], abs_mag[0]

    @typechecked
    def get_bounds(self) -> Dict[str, Tuple[float, float]]:
        """
        Function for extracting the grid boundaries.

        Returns
        -------
        dict
            Boundaries of parameter grid.
        """

        h5_file = self.open_database()

        parameters = self.get_parameters()

        bounds = {}

        for item in parameters:
            data = h5_file[f'models/{self.model}/{item}']
            bounds[item] = (data[0], data[-1])

        h5_file.close()

        return bounds

    @typechecked
    def get_wavelengths(self) -> np.ndarray:
        """
        Function for extracting the wavelength points.

        Returns
        -------
        np.ndarray
            Wavelength points (um).
        """

        with self.open_database() as h5_file:
            wavelength = np.asarray(h5_file[f'models/{self.model}/wavelength'])

        return wavelength

    @typechecked
    def get_points(self) -> Dict[str, np.ndarray]:
        """
        Function for extracting the grid points.

        Returns
        -------
        dict
            Parameter points of the model grid.
        """

        points = {}

        h5_file = self.open_database()

        parameters = self.get_parameters()

        points = {}

        for item in parameters:
            data = h5_file[f'models/{self.model}/{item}']
            points[item] = np.asarray(data)

        h5_file.close()

        return points

    @typechecked
    def get_parameters(self) -> List[str]:
        """
        Function for extracting the parameter names.

        Returns
        -------
        list(str)
            Model parameters.
        """

        h5_file = self.open_database()

        dset = h5_file[f'models/{self.model}']

        if 'n_param' in dset.attrs:
            n_param = dset.attrs['n_param']

        elif 'nparam' in dset.attrs:
            n_param = dset.attrs['nparam']

        param = []
        for i in range(n_param):
            param.append(dset.attrs[f'parameter{i}'])

        h5_file.close()

        return param<|MERGE_RESOLUTION|>--- conflicted
+++ resolved
@@ -694,17 +694,10 @@
             else:
                 ism_reddening = 3.1
 
-<<<<<<< HEAD
             model_box.flux = dust_util.apply_ism_ext(model_box.wavelength,
                                                      model_box.flux,
                                                      model_param['ism_ext'],
-                                                     model_param['ism_red'])
-=======
-            model_box.flux = self.apply_ism_ext(model_box.wavelength,
-                                                model_box.flux,
-                                                model_param['ism_ext'],
-                                                ism_reddening)
->>>>>>> 2aa0aa22
+                                                     ism_reddening)
 
         if 'radius' in model_box.parameters:
             model_box.parameters['luminosity'] = 4. * np.pi * (
@@ -830,17 +823,10 @@
             else:
                 ism_reddening = 3.1
 
-<<<<<<< HEAD
             model_box.flux = dust_util.apply_ism_ext(model_box.wavelength,
                                                      model_box.flux,
                                                      model_param['ism_ext'],
-                                                     model_param['ism_red'])
-=======
-            model_box.flux = self.apply_ism_ext(model_box.wavelength,
-                                                model_box.flux,
-                                                model_param['ism_ext'],
-                                                ism_reddening)
->>>>>>> 2aa0aa22
+                                                     ism_reddening)
 
         if 'radius' in model_box.parameters:
             model_box.parameters['luminosity'] = 4. * np.pi * (
