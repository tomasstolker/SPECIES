"""
Utility functions for data processing.
"""

<<<<<<< HEAD
from typing import Dict, List, Optional
=======
from typing import List, Optional
>>>>>>> 07621677

import h5py
import numpy as np

from scipy.interpolate import griddata
from typeguard import typechecked
<<<<<<< HEAD

from species.core import box
from species.read import read_radtrans
=======
>>>>>>> 07621677


@typechecked
def update_sptype(sptypes: np.ndarray) -> List[str]:
    """
    Function to update a list with spectral types to two characters (e.g., M8, L3, or T1). The
    spectral to is set to NaN in case the first character is not recognized or the second character
    is not a numerical value.

    Parameters
    ----------
    sptypes : np.ndarray
        Input spectral types.

    Returns
    -------
    list(str)
        Output spectral types.
    """

    sptype_list = ['O', 'B', 'A', 'F', 'G', 'K', 'M', 'L', 'T', 'Y']

    sptypes_updated = []

    for i, spt_item in enumerate(sptypes):

        if spt_item == 'None':
            sptypes_updated.append('None')

        elif spt_item == 'null':
            sptypes_updated.append('None')

        else:
            if len(spt_item) > 1 and spt_item[0] in sptype_list and spt_item[1].isnumeric():
                sptypes_updated.append(spt_item[:2])

            else:
                sptypes_updated.append('None')

    return sptypes_updated


def update_filter(filter_in):
    """
    Function to update a filter ID from the Vizier Photometry viewer VOTable to the filter ID from
    the SVO Filter Profile Service.

    Parameters
    ----------
    filter_in : str
        Filter ID in the format of the Vizier Photometry viewer.

    Returns
    -------
    str
        Filter ID in the format of the SVO Filter Profile Service.
    """

    if filter_in[0:5] == b'2MASS':
        filter_out = str(b'2MASS/2MASS.'+filter_in[6:])

    elif filter_in[0:4] == b'WISE':
        filter_out = str(b'WISE/WISE.'+filter_in[5:])

    elif filter_in[0:10] == b'GAIA/GAIA2':
        filter_out = str(filter_in[0:9]+b'0'+filter_in[10:])

    else:
        filter_out = None

    return filter_out


@typechecked
def sort_data(param_teff: np.ndarray,
              param_logg: Optional[np.ndarray],
              param_feh: Optional[np.ndarray],
              param_co: Optional[np.ndarray],
              param_fsed: Optional[np.ndarray],
              wavelength: np.ndarray,
              flux: np.ndarray) -> List[np.ndarray]:
    """
    Parameters
    ----------
    param_teff : np.ndarray
        Array with the effective temperature (K) of each spectrum.
    param_logg : np.ndarray, None
        Array with the log10 surface gravity (cgs) of each spectrum.
    param_feh : np.ndarray, None
        Array with the metallicity of each spectrum. Not used if set to ``None``.
    param_co : np.ndarray, None
        Array with the carbon-to-oxygen ratio of each spectrum. Not used if set to ``None``.
    param_fsed : np.ndarray, None
        Array with the sedimentation parameter of each spectrum. Not used if set to ``None``.
    wavelength : np.ndarray
        Array with the wavelengths (um).
    flux : np.ndarray
        Array with the spectra with dimensions ``(n_spectra, n_wavelengths)``.

    Returns
    -------
    list(np.ndarray, )
        List with the unique values of the atmosphere parameters (each in a separate array), an
        array with the wavelengths, and a multidimensional array with the sorted spectra.
    """

    n_spectra = param_teff.shape[0]

    teff_unique = np.unique(param_teff)
    spec_shape = [teff_unique.shape[0]]

    print('Grid points stored in the database:')
    print(f'   - Teff = {teff_unique}')

    if param_logg is not None:
        logg_unique = np.unique(param_logg)
        spec_shape.append(logg_unique.shape[0])
        print(f'   - log(g) = {logg_unique}')

    if param_feh is not None:
        feh_unique = np.unique(param_feh)
        spec_shape.append(feh_unique.shape[0])
        print(f'   - [Fe/H] = {feh_unique}')

    if param_co is not None:
        co_unique = np.unique(param_co)
        spec_shape.append(co_unique.shape[0])
        print(f'   - C/O = {co_unique}')

    if param_fsed is not None:
        fsed_unique = np.unique(param_fsed)
        spec_shape.append(fsed_unique.shape[0])
        print(f'   - f_sed = {fsed_unique}')

    spec_shape.append(wavelength.shape[0])

    spectrum = np.zeros(spec_shape)

    for i in range(n_spectra):
        # The parameter order is: Teff, log(g), [Fe/H], C/O, f_sed
        # Not all parameters have to be included but the order matters

        index_teff = np.argwhere(teff_unique == param_teff[i])[0][0]
        spec_select = [index_teff]

        if param_logg is not None:
            index_logg = np.argwhere(logg_unique == param_logg[i])[0][0]
            spec_select.append(index_logg)

        if param_feh is not None:
            index_feh = np.argwhere(feh_unique == param_feh[i])[0][0]
            spec_select.append(index_feh)

        if param_co is not None:
            index_co = np.argwhere(co_unique == param_co[i])[0][0]
            spec_select.append(index_co)

        if param_fsed is not None:
            index_fsed = np.argwhere(fsed_unique == param_fsed[i])[0][0]
            spec_select.append(index_fsed)

        spec_select.append(...)

        spectrum[tuple(spec_select)] = flux[i]

    sorted_data = [teff_unique]

    if param_logg is not None:
        sorted_data.append(logg_unique)

    if param_feh is not None:
        sorted_data.append(feh_unique)

    if param_co is not None:
        sorted_data.append(co_unique)

    if param_fsed is not None:
        sorted_data.append(fsed_unique)

    sorted_data.append(wavelength)
    sorted_data.append(spectrum)

    return sorted_data


@typechecked
def write_data(model: str,
               parameters: List[str],
               database: h5py._hl.files.File,
               data_sorted: List[np.ndarray]) -> None:
    """
    Function for writing the model spectra and parameters to the database.

    Parameters
    ----------
    model : str
        Atmosphere model.
    parameters : list(str, )
        Model parameters.
    database: h5py._hl.files.File
        Database.
    data_sorted : list(np.ndarray, )
        Sorted model data with the parameter values, wavelength points (um), and flux
        densities (W m-2 um-1).

    Returns
    -------
    NoneType
        None
    """

    n_param = len(parameters)

    if f'models/{model}' in database:
        del database[f'models/{model}']

    dset = database.create_group(f'models/{model}')

    dset.attrs['n_param'] = n_param

    for i, item in enumerate(parameters):
        dset.attrs[f'parameter{i}'] = item

        database.create_dataset(f'models/{model}/{item}',
                                data=data_sorted[i])

    database.create_dataset(f'models/{model}/wavelength',
                            data=data_sorted[n_param])

    database.create_dataset(f'models/{model}/flux',
                            data=data_sorted[n_param+1])


@typechecked
def add_missing(model: str,
                parameters: List[str],
                database: h5py._hl.files.File) -> None:
    """
    Function for adding missing grid points with a linear interpolation.

    Parameters
    ----------
    model : str
        Atmosphere model.
    parameters : list(str, )
        Model parameters.
    database : h5py._hl.files.File
        Database.

    Returns
    -------
    NoneType
        None
    """

    print('Number of grid points per parameter:')

    grid_shape = []
    param_data = []

    for i, item in enumerate(parameters):
        grid_shape.append(database[f'models/{model}/{item}'].shape[0])
        param_data.append(np.asarray(database[f'models/{model}/{item}']))
        print(f'   - {item}: {grid_shape[i]}')

    flux = np.asarray(database[f'models/{model}/flux'])  # (W m-1 um-1)
    flux = np.log10(flux)

    count_total = 0
    count_interp = 0
    count_missing = 0

    if len(parameters) == 1:
        # Blackbody spectra
        pass

    elif len(parameters) == 2:
        find_missing = np.zeros(grid_shape, dtype=bool)

        values = []
        points = [[], []]
        new_points = [[], []]

        print('Fix missing grid points with a linear interpolation:')

        for i in range(grid_shape[0]):
            for j in range(grid_shape[1]):
                if np.isinf(np.sum(flux[i, j, ...])):
                    print('   - ', end='')
                    print(f'{parameters[0]} = {param_data[0][i]}, ', end='')
                    print(f'{parameters[1]} = {param_data[1][j]}')

                    if 0 < i < grid_shape[0]-1:
                        check_low = np.isinf(np.sum(flux[i-1, j, ...]))
                        check_up = np.isinf(np.sum(flux[i+1, j, ...]))

                        # Linear scaling of the intermediate Teff point
                        scaling = (param_data[0][i] - param_data[0][i-1]) / \
                                  (param_data[0][i+1] - param_data[0][i-1])

                        if not check_low and not check_up:
                            flux_low = flux[i-1, j, ...]
                            flux_up = flux[i+1, j, ...]
                            flux[i, j, ...] = flux_low*(1.-scaling) + flux_up*scaling
                            count_interp += 1

                        else:
                            find_missing[i, j] = True

                    else:
                        find_missing[i, j] = True

                else:
                    points[0].append(param_data[0][i])
                    points[1].append(param_data[1][j])

                    values.append(flux[i, j, ...])

                new_points[0].append(param_data[0][i])
                new_points[1].append(param_data[1][j])

                count_total += 1

        values = np.asarray(values)
        points = np.asarray(points)
        new_points = np.asarray(new_points)

        if np.sum(find_missing) > 0:
            flux_int = griddata(points.T, values, new_points.T, method='linear', fill_value=np.nan)

            count = 0

            for i in range(grid_shape[0]):
                for j in range(grid_shape[1]):
                    if np.isnan(np.sum(flux_int[count, :])):
                        count_missing += 1

                    elif np.isinf(np.sum(flux[i, j, ...])):
                        flux[i, j, :] = flux_int[count, :]
                        count_interp += 1

                    count += 1

            if count_missing > 0:
                print(f'Could not interpolate {count_missing} grid points so storing zeros '
                      f'instead. [WARNING]\nThe grid points that are missing:')

                for i in range(flux_int.shape[0]):
                    if np.isnan(np.sum(flux_int[i, :])):
                        print('   - ', end='')
                        print(f'{parameters[0]} = {new_points[0][i]}, ', end='')
                        print(f'{parameters[1]} = {new_points[1][i]}')

    elif len(parameters) == 3:
        find_missing = np.zeros(grid_shape, dtype=bool)

        values = []
        points = [[], [], []]
        new_points = [[], [], []]

        print('Fix missing grid points with a linear interpolation:')

        for i in range(grid_shape[0]):
            for j in range(grid_shape[1]):
                for k in range(grid_shape[2]):
                    if np.isinf(np.sum(flux[i, j, k, ...])):
                        print('   - ', end='')
                        print(f'{parameters[0]} = {param_data[0][i]}, ', end='')
                        print(f'{parameters[1]} = {param_data[1][j]}, ', end='')
                        print(f'{parameters[2]} = {param_data[2][k]}')

                        if 0 < i < grid_shape[0]-1:
                            check_low = np.isinf(np.sum(flux[i-1, j, k, ...]))
                            check_up = np.isinf(np.sum(flux[i+1, j, k, ...]))

                            # Linear scaling of the intermediate Teff point
                            scaling = (param_data[0][i] - param_data[0][i-1]) / \
                                      (param_data[0][i+1] - param_data[0][i-1])

                            if not check_low and not check_up:
                                flux_low = flux[i-1, j, k, ...]
                                flux_up = flux[i+1, j, k, ...]
                                flux[i, j, k, ...] = flux_low*(1.-scaling) + flux_up*scaling
                                count_interp += 1

                            else:
                                find_missing[i, j, k] = True

                        else:
                            find_missing[i, j, k] = True

                    else:
                        points[0].append(param_data[0][i])
                        points[1].append(param_data[1][j])
                        points[2].append(param_data[2][k])

                        values.append(flux[i, j, k, ...])

                    new_points[0].append(param_data[0][i])
                    new_points[1].append(param_data[1][j])
                    new_points[2].append(param_data[2][k])

                    count_total += 1

        values = np.asarray(values)
        points = np.asarray(points)
        new_points = np.asarray(new_points)

        if np.sum(find_missing) > 0:
            flux_int = griddata(points.T, values, new_points.T, method='linear', fill_value=np.nan)

            count = 0

            for i in range(grid_shape[0]):
                for j in range(grid_shape[1]):
                    for k in range(grid_shape[2]):
                        if np.isnan(np.sum(flux_int[count, :])):
                            count_missing += 1

                        elif np.isinf(np.sum(flux[i, j, k, ...])):
                            flux[i, j, k, :] = flux_int[count, :]
                            count_interp += 1

                        count += 1

            if count_missing > 0:
                print(f'Could not interpolate {count_missing} grid points so storing zeros '
                      f'instead. [WARNING]\nThe grid points that are missing:')

                for i in range(flux_int.shape[0]):
                    if np.isnan(np.sum(flux_int[i, :])):
                        print('   - ', end='')
                        print(f'{parameters[0]} = {new_points[0][i]}, ', end='')
                        print(f'{parameters[1]} = {new_points[1][i]}, ', end='')
                        print(f'{parameters[2]} = {new_points[2][i]}')

    elif len(parameters) == 4:
        find_missing = np.zeros(grid_shape, dtype=bool)

        values = []
        points = [[], [], [], []]
        new_points = [[], [], [], []]

        print('Fix missing grid points with a linear interpolation:')

        for i in range(grid_shape[0]):
            for j in range(grid_shape[1]):
                for k in range(grid_shape[2]):
                    for m in range(grid_shape[3]):
                        if np.isinf(np.sum(flux[i, j, k, m, ...])):
                            print('   - ', end='')
                            print(f'{parameters[0]} = {param_data[0][i]}, ', end='')
                            print(f'{parameters[1]} = {param_data[1][j]}, ', end='')
                            print(f'{parameters[2]} = {param_data[2][k]}, ', end='')
                            print(f'{parameters[3]} = {param_data[3][m]}')

                            if 0 < i < grid_shape[0]-1:
                                check_low = np.isinf(np.sum(flux[i-1, j, k, m, ...]))
                                check_up = np.isinf(np.sum(flux[i+1, j, k, m, ...]))

                                # Linear scaling of the intermediate Teff point
                                scaling = (param_data[0][i] - param_data[0][i-1]) / \
                                          (param_data[0][i+1] - param_data[0][i-1])

                                if not check_low and not check_up:
                                    flux_low = flux[i-1, j, k, m, ...]
                                    flux_up = flux[i+1, j, k, m, ...]
                                    flux[i, j, k, m, ...] = flux_low*(1.-scaling) + flux_up*scaling
                                    count_interp += 1

                                else:
                                    find_missing[i, j, k, m] = True

                            else:
                                find_missing[i, j, k, m] = True

                        else:
                            points[0].append(param_data[0][i])
                            points[1].append(param_data[1][j])
                            points[2].append(param_data[2][k])
                            points[3].append(param_data[3][m])

                            values.append(flux[i, j, k, m, ...])

                        new_points[0].append(param_data[0][i])
                        new_points[1].append(param_data[1][j])
                        new_points[2].append(param_data[2][k])
                        new_points[3].append(param_data[3][m])

                        count_total += 1

        values = np.asarray(values)
        points = np.asarray(points)
        new_points = np.asarray(new_points)

        if np.sum(find_missing) > 0:
            flux_int = griddata(points.T, values, new_points.T, method='linear', fill_value=np.nan)

            count = 0

            for i in range(grid_shape[0]):
                for j in range(grid_shape[1]):
                    for k in range(grid_shape[2]):
                        for m in range(grid_shape[3]):
                            if np.isnan(np.sum(flux_int[count, :])):
                                count_missing += 1

                            elif np.isinf(np.sum(flux[i, j, k, m, ...])):
                                flux[i, j, k, m, :] = flux_int[count, :]
                                count_interp += 1

                            count += 1

            if count_missing > 0:
                print(f'Could not interpolate {count_missing} grid points so storing zeros '
                      f'instead. [WARNING]\nThe grid points that are missing:')

                for i in range(flux_int.shape[0]):
                    if np.isnan(np.sum(flux_int[i, :])):
                        print('   - ', end='')
                        print(f'{parameters[0]} = {new_points[0][i]}, ', end='')
                        print(f'{parameters[1]} = {new_points[1][i]}, ', end='')
                        print(f'{parameters[2]} = {new_points[2][i]}, ', end='')
                        print(f'{parameters[3]} = {new_points[3][i]}')

        # ran_par_0 = np.random.randint(grid_shape[0], size=1000)
        # ran_par_1 = np.random.randint(grid_shape[1], size=1000)
        # ran_par_2 = np.random.randint(grid_shape[2], size=1000)
        # ran_par_3 = np.random.randint(grid_shape[3], size=1000)
        #
        # for z in range(ran_par_0.shape[0]):
        #     i = ran_par_0[z]
        #     j = ran_par_1[z]
        #     k = ran_par_2[z]
        #     m = ran_par_3[z]
        #
        #     if 0 < i < grid_shape[0]-1:
        #         check_low = np.isinf(np.sum(flux[i-1, j, k, m, ...]))
        #         check_up = np.isinf(np.sum(flux[i+1, j, k, m, ...]))
        #
        #         # Linear scaling of the intermediate Teff point
        #         scaling = (param_data[0][i] - param_data[0][i-1]) / \
        #                   (param_data[0][i+1] - param_data[0][i-1])
        #
        #         if not check_low and not check_up:
        #             flux_low = flux[i-1, j, k, m, ...]
        #             flux_up = flux[i+1, j, k, m, ...]
        #             flux[i, j, k, m, ...] = flux_low*(1.-scaling) + flux_up*scaling

    elif len(parameters) == 5:
        find_missing = np.zeros(grid_shape, dtype=bool)

        values = []
        points = [[], [], [], [], []]
        new_points = [[], [], [], [], []]

        print('Fix missing grid points with a linear interpolation:')

        for i in range(grid_shape[0]):
            for j in range(grid_shape[1]):
                for k in range(grid_shape[2]):
                    for m in range(grid_shape[3]):
                        for n in range(grid_shape[4]):
                            if np.isinf(np.sum(flux[i, j, k, m, n, ...])):
                                print('   - ', end='')
                                print(f'{parameters[0]} = {param_data[0][i]}, ', end='')
                                print(f'{parameters[1]} = {param_data[1][j]}, ', end='')
                                print(f'{parameters[2]} = {param_data[2][k]}, ', end='')
                                print(f'{parameters[3]} = {param_data[3][m]}, ', end='')
                                print(f'{parameters[4]} = {param_data[4][n]}')

                                if 0 < i < grid_shape[0]-1:
                                    check_low = np.isinf(np.sum(flux[i-1, j, k, m, n, ...]))
                                    check_up = np.isinf(np.sum(flux[i+1, j, k, m, n, ...]))

                                    # Linear scaling of the intermediate Teff point
                                    scaling = (param_data[0][i] - param_data[0][i-1]) / \
                                              (param_data[0][i+1] - param_data[0][i-1])

                                    if not check_low and not check_up:
                                        flux_low = flux[i-1, j, k, m, n, ...]
                                        flux_up = flux[i+1, j, k, m, n, ...]
                                        flux[i, j, k, m, n, ...] = flux_low*(1.-scaling) + \
                                            flux_up*scaling
                                        count_interp += 1

                                    else:
                                        find_missing[i, j, k, m, n] = True

                                else:
                                    find_missing[i, j, k, m, n] = True

                            else:
                                points[0].append(param_data[0][i])
                                points[1].append(param_data[1][j])
                                points[2].append(param_data[2][k])
                                points[3].append(param_data[3][m])
                                points[4].append(param_data[4][n])

                                values.append(flux[i, j, k, m, n, ...])

                            new_points[0].append(param_data[0][i])
                            new_points[1].append(param_data[1][j])
                            new_points[2].append(param_data[2][k])
                            new_points[3].append(param_data[3][m])
                            new_points[4].append(param_data[4][n])

                            count_total += 1

        values = np.asarray(values)
        points = np.asarray(points)
        new_points = np.asarray(new_points)

        if np.sum(find_missing) > 0:
            flux_int = griddata(points.T, values, new_points.T, method='linear', fill_value=np.nan)

            count = 0

            for i in range(grid_shape[0]):
                for j in range(grid_shape[1]):
                    for k in range(grid_shape[2]):
                        for m in range(grid_shape[3]):
                            for n in range(grid_shape[4]):
                                if np.isnan(np.sum(flux_int[count, :])):
                                    count_missing += 1

                                elif np.isinf(np.sum(flux[i, j, k, m, n, ...])):
                                    flux[i, j, k, m, n, :] = flux_int[count, :]
                                    count_interp += 1

                                count += 1

            if count_missing > 0:
                print(f'Could not interpolate {count_missing} grid points so storing zeros '
                      f'instead. [WARNING]\nThe grid points that are missing:')

                for i in range(flux_int.shape[0]):
                    if np.isnan(np.sum(flux_int[i, :])):
                        print('   - ', end='')
                        print(f'{parameters[0]} = {new_points[0][i]}, ', end='')
                        print(f'{parameters[1]} = {new_points[1][i]}, ', end='')
                        print(f'{parameters[2]} = {new_points[2][i]}, ', end='')
                        print(f'{parameters[3]} = {new_points[3][i]}, ', end='')
                        print(f'{parameters[4]} = {new_points[4][i]}')

    else:
        raise ValueError('The add_missing function is currently not compatible with more than 5 '
                         'model parameters.')

    print(f'Number of stored grid points: {count_total}')
    print(f'Number of interpolated grid points: {count_interp}')
    print(f'Number of missing grid points: {count_missing}')

    del database[f'models/{model}/flux']
    database.create_dataset(f'models/{model}/flux', data=10.**flux)


def correlation_to_covariance(cor_matrix,
                              spec_sigma):
    """
    Parameters
    ----------
    cor_matrix : np.ndarray
        Correlation matrix of the spectrum.
    spec_sigma : np.ndarray
        Uncertainties (W m-2 um-1).

    Returns
    -------
    np.ndarrays
        Covariance matrix of the spectrum.
    """

    cov_matrix = np.zeros(cor_matrix.shape)

    for i in range(cor_matrix.shape[0]):
        for j in range(cor_matrix.shape[1]):
            cov_matrix[i, j] = cor_matrix[i, j]*spec_sigma[i]*spec_sigma[j]

            if i == j:
                assert cor_matrix[i, j] == 1.

    return cov_matrix


@typechecked
def retrieval_spectrum(indices: Dict[str, np.int64],
                       chemistry: str,
                       pt_profile: str,
                       line_species: List[str],
                       cloud_species: List[str],
                       quenching: np.bool_,
                       spec_res: float,
                       distance: Optional[float],
                       pt_smooth: Optional[float],
                       read_rad: read_radtrans.ReadRadtrans,
                       sample: np.ndarray) -> box.ModelBox:
    """
    Function for calculating a petitRADTRANS spectrum from a posterior sample.

    Parameters
    ----------
    indices : dict
        Dictionary with the parameter indices for ``sample``.
    chemistry : str
        Chemistry type (``'equilibrium'`` or ``'free'``).
    pt_profile : str
        Pressure-temperature parametrization (``'molliere'``, ``'monotonic'``, or ``'free'``).
    line_species : list(str)
        List with the line species.
    cloud_species : list(str)
        List with the cloud species.
    quenching : bool
        Use a quenching pressure for CH4/CO.
    spec_res : float
        Spectral resolution.
    distance : float, None
        Distance (pc).
    pt_smooth : float
        Standard deviation of the Gaussian kernel that is used for smoothing the sampled
        temperature nodes of the P-T profile. Only required with `pt_profile='free'` or
        `pt_profile='monotonic'`. The argument should be given as log10(P/bar).
    read_rad : read_radtrans.ReadRadtrans
        Instance of :class:`~species.read.read_radtrans.ReadRadtrans`.
    sample : np.ndarray
        Parameter values with their order given by the ``indices``.

    Returns
    -------
    box.ModelBox
        Box with the petitRADTRANS spectrum.
    """

    model_param = {}

    model_param['logg'] = sample[indices['logg']]
    model_param['radius'] = sample[indices['radius']]

    if distance is not None:
        model_param['distance'] = distance

    if pt_profile == 'molliere':
        model_param['t1'] = sample[indices['t1']]
        model_param['t2'] = sample[indices['t2']]
        model_param['t3'] = sample[indices['t3']]
        model_param['log_delta'] = sample[indices['log_delta']]
        model_param['alpha'] = sample[indices['alpha']]
        model_param['tint'] = sample[indices['tint']]

    elif pt_profile in ['free', 'monotonic']:
        for j in range(15):
            model_param[f't{j}'] = sample[indices[f't{j}']]

    if quenching:
        model_param['log_p_quench'] = sample[indices['log_p_quench']]

    if chemistry == 'equilibrium':
        model_param['c_o_ratio'] = sample[indices['c_o_ratio']]
        model_param['metallicity'] = sample[indices['metallicity']]

    elif chemistry == 'free':
        for species_item in line_species:
            model_param[species_item] = sample[indices[species_item]]

    if len(cloud_species) > 0:
        model_param['fsed'] = sample[indices['fsed']]
        model_param['kzz'] = sample[indices['kzz']]
        model_param['sigma_lnorm'] = sample[indices['sigma_lnorm']]

        for cloud_item in cloud_species:
            cloud_param = f'{cloud_item[:-3].lower()}_fraction'

            if cloud_param in indices:
                model_param[cloud_param] = sample[indices[cloud_param]]

            cloud_param = f'{cloud_item[:-3].lower()}_tau'

            if cloud_param in indices:
                model_param[cloud_param] = sample[indices[cloud_param]]

    if 'ism_ext' in indices:
        model_param['ism_ext'] = sample[indices['ism_ext']]

    if 'ism_red' in indices:
        model_param['ism_red'] = sample[indices['ism_red']]

    if pt_smooth is not None:
        model_param['pt_smooth'] = pt_smooth

    model_box = read_rad.get_model(model_param, spec_res=spec_res)

    model_box.type = 'mcmc'

    return model_box<|MERGE_RESOLUTION|>--- conflicted
+++ resolved
@@ -2,23 +2,16 @@
 Utility functions for data processing.
 """
 
-<<<<<<< HEAD
 from typing import Dict, List, Optional
-=======
-from typing import List, Optional
->>>>>>> 07621677
 
 import h5py
 import numpy as np
 
 from scipy.interpolate import griddata
 from typeguard import typechecked
-<<<<<<< HEAD
 
 from species.core import box
 from species.read import read_radtrans
-=======
->>>>>>> 07621677
 
 
 @typechecked
