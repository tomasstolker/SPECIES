"""
Utility functions for plotting data.
"""

from typing import Optional, Tuple, List

import numpy as np

from typeguard import typechecked


@typechecked
def sptype_substellar(sptype: np.ndarray,
                      shape: Tuple[int]) -> np.ndarray:
    """
    Function for mapping the spectral types of substellar objects (M, L, T, and Y) to numbers.

    Parameters
    ----------
    sptype : np.ndarray
        Array with spectral types.
    shape : tuple(int)
        Shape (1D) of the output array

    Returns
    -------
    np.ndarray
        Array with spectral types mapped to numbers.
    """

    spt_disc = np.zeros(shape)

    for i, item in enumerate(sptype):
        if item[0:2] in ['M0', 'M1', 'M2', 'M3', 'M4']:
            spt_disc[i] = 0.5

        elif item[0:2] in ['M5', 'M6', 'M7', 'M8', 'M9']:
            spt_disc[i] = 1.5

        elif item[0:2] in ['L0', 'L1', 'L2', 'L3', 'L4']:
            spt_disc[i] = 2.5

        elif item[0:2] in ['L5', 'L6', 'L7', 'L8', 'L9']:
            spt_disc[i] = 3.5

        elif item[0:2] in ['T0', 'T1', 'T2', 'T3', 'T4']:
            spt_disc[i] = 4.5

        elif item[0:2] in ['T5', 'T6', 'T7', 'T8', 'T9']:
            spt_disc[i] = 5.5

        elif 'Y' in item:
            spt_disc[i] = 6.5

        else:
            spt_disc[i] = np.nan
            continue

    return spt_disc


@typechecked
def sptype_stellar(sptype: np.ndarray,
                   shape: Tuple[int]) -> np.ndarray:
    """
    Function for mapping all spectral types (O through Y) to numbers.

    Parameters
    ----------
    sptype : np.ndarray
        Array with spectral types.
    shape : tuple(int)
        Shape (1D) of the output array

    Returns
    -------
    np.ndarray
        Array with spectral types mapped to numbers.
    """

    spt_disc = np.zeros(shape)

    for i, item in enumerate(sptype):
        if item[0] == 'O':
            spt_disc[i] = 0.5

        elif item[0] == 'B':
            spt_disc[i] = 1.5

        elif item[0] == 'A':
            spt_disc[i] = 2.5

        elif item[0] == 'F':
            spt_disc[i] = 3.5

        elif item[0] == 'G':
            spt_disc[i] = 4.5

        elif item[0] == 'K':
            spt_disc[i] = 5.5

        elif item[0] == 'M':
            spt_disc[i] = 6.5

        elif item[0] == 'L':
            spt_disc[i] = 7.5

        elif item[0] == 'T':
            spt_disc[i] = 8.5

        elif item[0] == 'Y':
            spt_disc[i] = 9.5

        else:
            spt_disc[i] = np.nan
            continue

    return spt_disc


@typechecked
def update_labels(param: List[str]) -> List[str]:
    """
    Function for formatting the model parameters to use them as labels in the posterior plot.

    Parameters
    ----------
    param : list
        List with names of the model parameters.

    Returns
    -------
    list
        List with parameter labels for plots.
    """

    cloud_species = ['fe', 'mgsio3', 'al2o3', 'na2s', 'kcl']
    cloud_labels = ['Fe', r'MgSiO_{3}', r'Al_{2}O_{3}', r'Na_{2}S', 'KCl']

    if 'teff' in param:
        index = param.index('teff')
        param[index] = r'$\mathregular{T}_\mathregular{eff}$ (K)'

    if 'logg' in param:
        index = param.index('logg')
        param[index] = r'$\mathregular{log}\,\mathregular{g}$'

    if 'metallicity' in param:
        index = param.index('metallicity')
        param[index] = r'[Fe/H]'

    if 'feh' in param:
        index = param.index('feh')
        param[index] = r'[Fe/H]'

    if 'fsed' in param:
        index = param.index('fsed')
        param[index] = r'$\mathregular{f}_\mathregular{sed}$'

    if 'c_o_ratio' in param:
        index = param.index('c_o_ratio')
        param[index] = r'C/O'

    if 'radius' in param:
        index = param.index('radius')
        param[index] = r'$\mathregular{R}$ ($\mathregular{R_J}$)'

    if 'mass' in param:
        index = param.index('mass')
        param[index] = r'$\mathregular{M}$ ($\mathregular{M_J}$)'

    if 'luminosity' in param:
        index = param.index('luminosity')
        param[index] = r'$\mathregular{log}\,\mathregular{L}/\mathregular{L}_\mathregular{\odot}$'

    if 'luminosity_ratio' in param:
        index = param.index('luminosity_ratio')
        param[index] = r'$\mathregular{log}\,\mathregular{L_1}/\mathregular{L_2}$'

    if 'luminosity_disk_planet' in param:
        index = param.index('luminosity_disk_planet')
        param[index] = r'$\mathregular{L_{disk}}/\mathregular{L_{atm}}$'

    if 'lognorm_radius' in param:
        index = param.index('lognorm_radius')
        param[index] = r'$\mathregular{log}\,\mathregular{r_g}$'

    if 'lognorm_sigma' in param:
        index = param.index('lognorm_sigma')
        param[index] = r'$\mathregular{\sigma_g}$'

    if 'lognorm_ext' in param:
        index = param.index('lognorm_ext')
        param[index] = r'$\mathregular{A_V}$'

    if 'powerlaw_min' in param:
        index = param.index('powerlaw_min')
        param[index] = r'$\mathregular{{log}}\,\mathregular{a}_\mathregular{min}/\mathregular{µm}$'

    if 'powerlaw_max' in param:
        index = param.index('powerlaw_max')
        param[index] = r'$\mathregular{{log}}\,\mathregular{a}_\mathregular{max}/\mathregular{µm}$'

    if 'powerlaw_exp' in param:
        index = param.index('powerlaw_exp')
        param[index] = r'$\beta$'

    if 'powerlaw_ext' in param:
        index = param.index('powerlaw_ext')
        param[index] = r'$\mathregular{A_V}$'

    if 'ism_ext' in param:
        index = param.index('ism_ext')
        param[index] = r'$\mathregular{A_V}$'

    if 'ism_red' in param:
        index = param.index('ism_red')
        param[index] = r'$\mathregular{R_V}$'

    if 'tint' in param:
        index = param.index('tint')
        param[index] = r'$\mathregular{T_{int}}$ (K)'

    for i in range(15):
        if f't{i}' in param:
            index = param.index(f't{i}')
            param[index] = rf'$\mathregular{{T}}_\mathregular{{{i}}}$ (K)'

    if 'alpha' in param:
        index = param.index('alpha')
        param[index] = r'$\alpha$'

    if 'log_delta' in param:
        index = param.index('log_delta')
        param[index] = r'$\mathregular{log}\,\mathregular{\delta}$'

    if 'log_p_quench' in param:
        index = param.index('log_p_quench')
        param[index] = r'$\mathregular{log}\,\mathregular{P}_\mathregular{quench}$'

    if 'sigma_lnorm' in param:
        index = param.index('sigma_lnorm')
        param[index] = r'$\sigma_{g}$'

    if 'kzz' in param:
        index = param.index('kzz')
        param[index] = r'$\log\,K_{zz}$'

    for i, item in enumerate(cloud_species):
        if f'{item}_fraction' in param:
            index = param.index(f'{item}_fraction')
            param[index] = rf'$\log\,\tilde{{X}}_\mathregular{{{cloud_labels[i]}}}$'

        if f'{item}_tau' in param:
            index = param.index(f'{item}_tau')
            param[index] = rf'$\bar{{\tau}}_\mathregular{{{cloud_labels[i]}}}$'

    for i, item_i in enumerate(cloud_species):
        for j, item_j in enumerate(cloud_species):
            if f'{item_i}_{item_j}_ratio' in param:
                index = param.index(f'{item_i}_{item_j}_ratio')
                param[index] = rf'$\log\,\tilde{{X}}_\mathregular{{{cloud_labels[i]}}}/' \
                               rf'\tilde{{X}}_\mathregular{{{cloud_labels[j]}}}$'

    for i, item in enumerate(param):
        if item[0:8] == 'scaling_':
            param[i] = rf'$\mathregular{{a}}_\mathregular{{{item[8:]}}}$'

        elif item[0:6] == 'error_':
            param[i] = rf'$\mathregular{{b}}_\mathregular{{{item[6:]}}}$'

        elif item[0:11] == 'wavelength_':
            param[i] = rf'$\mathregular{{c}}_\mathregular{{{item[11:]}}}$ (nm)'

        elif item[0:9] == 'corr_len_':
            param[i] = rf'$\mathregular{{log}}\,\ell_\mathregular{{{item[9:]}}}$'

        elif item[0:9] == 'corr_amp_':
            param[i] = rf'$\mathregular{{f}}_\mathregular{{{item[9:]}}}$'

    if 'c_h_ratio' in param:
        index = param.index('c_h_ratio')
        param[index] = r'[C/H]'

    if 'o_h_ratio' in param:
        index = param.index('o_h_ratio')
        param[index] = r'[O/H]'

    for i in range(100):
        if f'teff_{i}' in param:
            index = param.index(f'teff_{i}')
            param[index] = rf'$\mathregular{{T}}_\mathregular{{{i+1}}}$ (K)'

        else:
            break

    for i in range(100):
        if f'radius_{i}' in param:
            index = param.index(f'radius_{i}')
            param[index] = rf'$\mathregular{{R}}_\mathregular{{{i+1}}}$ ' + r'($\mathregular{R_J}$)'

        else:
            break

    for i in range(100):
        if f'luminosity_{i}' in param:
            index = param.index(f'luminosity_{i}')
            param[index] = rf'$\mathregular{{log}}\,\mathregular{{L}}_\mathregular{{{i+1}}}' \
                           rf'/\mathregular{{L}}_\mathregular{{\odot}}$'

        else:
            break

    if 'disk_teff' in param:
        index = param.index('disk_teff')
        param[index] = r'$\mathregular{T}_\mathregular{disk}$ (K)'

    if 'disk_radius' in param:
        index = param.index('disk_radius')
        param[index] = r'$\mathregular{R}_\mathregular{disk}$ ($\mathregular{R_J}$)'

    if 'log_powerlaw_a' in param:
        index = param.index('log_powerlaw_a')
        param[index] = r'$a_\mathregular{powerlaw}$'

    if 'log_powerlaw_b' in param:
        index = param.index('log_powerlaw_b')
        param[index] = r'$b_\mathregular{powerlaw}$'

    if 'log_powerlaw_c' in param:
        index = param.index('log_powerlaw_c')
        param[index] = r'$c_\mathregular{powerlaw}$'

<<<<<<< HEAD
    if 'pt_smooth' in param:
        index = param.index('pt_smooth')
        param[index] = r'$\sigma_\mathregular{P-T}$'

    if 'log_prob' in param:
        index = param.index('log_prob')
        param[index] = r'$\log\,L$'

    if 'log_tau_cloud' in param:
        index = param.index('log_tau_cloud')
        param[index] = rf'$\log\,\tau_\mathregular{{cloud}}$'
=======
    if 'veil_a' in param:
        index = param.index('veil_a')
        param[index] = r'$a_\mathregular{veil}$'

    if 'veil_b' in param:
        index = param.index('veil_b')
        param[index] = r'$b_\mathregular{veil}$'

    if 'veil_ref' in param:
        index = param.index('veil_ref')
        param[index] = r'$F_\mathregular{ref, veil}$'
>>>>>>> ce904280

    return param


@typechecked
def model_name(key: str) -> str:
    """
    Function for updating a model name for use in plots.

    Parameters
    ----------
    key : str
        Model name as used by species.

    Returns
    -------
    str
        Updated model name for plots.
    """

    if key == 'drift-phoenix':
        name = 'DRIFT-PHOENIX'

    elif key == 'ames-cond':
        name = 'AMES-Cond'

    elif key == 'ames-dusty':
        name = 'AMES-Dusty'

    elif key == 'atmo':
        name = 'ATMO'

    elif key == 'bt-cond':
        name = 'BT-Cond'

    elif key == 'bt-cond-feh':
        name = 'BT-Cond'

    elif key == 'bt-settl':
        name = 'BT-Settl'

    elif key == 'bt-settl-cifist':
        name = 'BT-Settl'

    elif key == 'bt-nextgen':
        name = 'BT-NextGen'

    elif key == 'petitcode-cool-clear':
        name = 'petitCODE'

    elif key == 'petitcode-cool-cloudy':
        name = 'petitCODE'

    elif key == 'petitcode-hot-clear':
        name = 'petitCODE'

    elif key == 'petitcode-hot-cloudy':
        name = 'petitCODE'

    elif key == 'exo-rem':
        name = 'Exo-REM'

    elif key == 'planck':
        name = 'Blackbody radiation'

    elif key == 'zhu2015':
        name = 'Zhu (2015)'

    return name


@typechecked
def quantity_unit(param: List[str],
                  object_type: str) -> Tuple[List[str], List[Optional[str]], List[str]]:
    """
    Function for creating lists with quantities, units, and labels for fitted parameter.

    Parameters
    ----------
    param : list
        List with parameter names.
    object_type : str
        Object type (``'planet'`` or ``'star'``).

    Returns
    -------
    list
        List with the quantities.
    list
        List with the units.
    list
        List with the parameter labels for plots.
    """

    quantity = []
    unit = []
    label = []

    if 'teff' in param:
        quantity.append('teff')
        unit.append('K')
        label.append(r'$\mathregular{T}_\mathregular{eff}$')

    if 'logg' in param:
        quantity.append('logg')
        unit.append(None)
        label.append(r'$\mathregular{log}\,\mathregular{g}$')

    if 'metallicity' in param:
        quantity.append('metallicity')
        unit.append(None)
        label.append(r'[Fe/H]')

    if 'feh' in param:
        quantity.append('feh')
        unit.append(None)
        label.append('[Fe/H]')

    if 'fsed' in param:
        quantity.append('fsed')
        unit.append(None)
        label.append(r'$\mathregular{f}_\mathregular{sed}$')

    if 'c_o_ratio' in param:
        quantity.append('c_o_ratio')
        unit.append(None)
        label.append('C/O')

    if 'radius' in param:
        quantity.append('radius')

        if object_type == 'planet':
            unit.append(r'$\mathregular{R}_\mathregular{J}$')

        elif object_type == 'star':
            unit.append(r'$\mathregular{R}_\mathregular{\odot}$')

        label.append(r'$\mathregular{R}$')

    for i in range(100):
        if f'teff_{i}' in param:
            quantity.append(f'teff_{i}')
            unit.append('K')
            label.append(rf'$\mathregular{{T}}_\mathregular{{{i+1}}}$')

        else:
            break

    for i in range(100):
        if f'radius_{i}' in param:
            quantity.append(f'radius_{i}')
            unit.append(r'$\mathregular{R}_\mathregular{J}$')
            label.append(rf'$\mathregular{{R}}_\mathregular{{{i+1}}}$')

        else:
            break

    if 'distance' in param:
        quantity.append('distance')
        unit.append('pc')
        label.append(r'$\mathregular{d}$')

    if 'mass' in param:
        quantity.append('mass')

        if object_type == 'planet':
            unit.append(r'$\mathregular{M}_\mathregular{J}$')

        elif object_type == 'star':
            unit.append(r'$\mathregular{M}_\mathregular{\odot}$')

        label.append('M')

    if 'luminosity' in param:
        quantity.append('luminosity')
        unit.append(None)
        label.append(r'$\mathregular{log}\,\mathregular{L}/\mathregular{L}_\mathregular{\odot}$')

    if 'ism_ext' in param:
        quantity.append('ism_ext')
        unit.append(None)
        label.append(r'$\mathregular{A}_\mathregular{V}$')

    if 'lognorm_ext' in param:
        quantity.append('lognorm_ext')
        unit.append(None)
        label.append(r'$\mathregular{A}_\mathregular{V}$')

    if 'powerlaw_ext' in param:
        quantity.append('powerlaw_ext')
        unit.append(None)
        label.append(r'$\mathregular{A}_\mathregular{V}$')

    if 'pt_smooth' in param:
        quantity.append('pt_smooth')
        unit.append(None)
        label.append(r'$\sigma_\mathregular{P-T}$')

    return quantity, unit, label


def field_bounds_ticks(field_range):
    """
    Parameters
    ----------
    field_range : tuple(str, str), None
        Range of the discrete colorbar for the field dwarfs. The tuple should contain the lower
        and upper value ('early M', 'late M', 'early L', 'late L', 'early T', 'late T', 'early Y).
        The full range is used if set to None.

    Returns
    -------
    np.ndarray
    np.ndarray
    list(str, )
    """

    spectral_ranges = ['M0-M4', 'M5-M9', 'L0-L4', 'L5-L9', 'T0-T4', 'T5-T9', 'Y1-Y2']

    if field_range is None:
        index_start = 0
        index_end = 7

    else:
        if field_range[0] == 'early M':
            index_start = 0
        elif field_range[0] == 'late M':
            index_start = 1
        elif field_range[0] == 'early L':
            index_start = 2
        elif field_range[0] == 'late L':
            index_start = 3
        elif field_range[0] == 'early T':
            index_start = 4
        elif field_range[0] == 'late T':
            index_start = 5
        elif field_range[0] == 'early Y':
            index_start = 6

        if field_range[1] == 'early M':
            index_end = 1
        elif field_range[1] == 'late M':
            index_end = 2
        elif field_range[1] == 'early L':
            index_end = 3
        elif field_range[1] == 'late L':
            index_end = 4
        elif field_range[1] == 'early T':
            index_end = 5
        elif field_range[1] == 'late T':
            index_end = 6
        elif field_range[1] == 'early Y':
            index_end = 7

    index_range = index_end - index_start + 1

    bounds = np.linspace(index_start, index_end, index_range)
    ticks = np.linspace(index_start+0.5, index_end-0.5, index_range-1)
    labels = spectral_ranges[index_start:index_end]

    return bounds, ticks, labels


@typechecked
def remove_color_duplicates(object_names: List[str],
                            empirical_names: np.ndarray) -> List[int]:
    """"
    Function for deselecting young/low-gravity objects that will already be plotted individually
    as directly imaged objects.

    Parameters
    ----------
    object_names : list(str)
        List with names of directly imaged planets and brown dwarfs.
    empirical_names : np.ndarray
        Array with names of young/low-gravity objects.

    Returns
    -------
    list
        List with selected indices of the young/low-gravity objects.
    """

    indices = []

    for i, item in enumerate(empirical_names):
        if item == 'beta_Pic_b' and 'beta Pic b' in object_names:
            continue

        if item == 'HR8799b' and 'HR 8799 b' in object_names:
            continue

        if item == 'HR8799c' and 'HR 8799 c' in object_names:
            continue

        if item == 'HR8799d' and 'HR 8799 d' in object_names:
            continue

        if item == 'HR8799e' and 'HR 8799 e' in object_names:
            continue

        if item == 'kappa_And_B' and 'kappa And b' in object_names:
            continue

        if item == 'HD1160B' and 'HD 1160 B' in object_names:
            continue

        indices.append(i)

    return indices<|MERGE_RESOLUTION|>--- conflicted
+++ resolved
@@ -331,7 +331,6 @@
         index = param.index('log_powerlaw_c')
         param[index] = r'$c_\mathregular{powerlaw}$'
 
-<<<<<<< HEAD
     if 'pt_smooth' in param:
         index = param.index('pt_smooth')
         param[index] = r'$\sigma_\mathregular{P-T}$'
@@ -343,7 +342,7 @@
     if 'log_tau_cloud' in param:
         index = param.index('log_tau_cloud')
         param[index] = rf'$\log\,\tau_\mathregular{{cloud}}$'
-=======
+
     if 'veil_a' in param:
         index = param.index('veil_a')
         param[index] = r'$a_\mathregular{veil}$'
@@ -355,7 +354,6 @@
     if 'veil_ref' in param:
         index = param.index('veil_ref')
         param[index] = r'$F_\mathregular{ref, veil}$'
->>>>>>> ce904280
 
     return param
 
