"""
Utility functions for photometry.
"""

import math
import warnings

from typing import Dict, List, Optional, Tuple, Union

import numpy as np
import spectres

from typeguard import typechecked

from species.analysis import photometry
from species.core import box
<<<<<<< HEAD
from species.read import read_calibration, read_filter, read_model, read_planck, read_radtrans
=======
from species.read import read_calibration, read_filter, read_model, read_planck
>>>>>>> a4b15403
from species.util import read_util


@typechecked
def multi_photometry(datatype: str,
                     spectrum: str,
                     filters: List[str],
                     parameters: Dict[str, float],
                     radtrans: Optional[read_radtrans.ReadRadtrans] = None) -> box.SynphotBox:
    """
    Parameters
    ----------
    datatype : str
        Data type ('model' or 'calibration').
    spectrum : str
        Spectrum name (e.g., 'drift-phoenix', 'planck', 'powerlaw', 'petitradtrans').
    filters : list(str, )
        List with the filter names.
    parameters : dict
        Dictionary with the model parameters.
    radtrans : read_radtrans.ReadRadtrans, None
        Instance of :class:`~species.read.read_radtrans.ReadRadtrans`. Only required with
        ``spectrum='petitradtrans'`. Make sure that the ``wavel_range`` of the ``ReadRadtrans``
        instance is sufficiently broad to cover all the ``filters``. Not used if set to `None`.

    Returns
    -------
    species.core.box.SynphotBox
        Box with synthetic photometry.
    """

    print('Calculating synthetic photometry...', end='', flush=True)

    flux = {}

    if datatype == 'model':
        if spectrum == 'petitradtrans':
            # Calculate the petitRADTRANS spectrum only once
            radtrans_box = radtrans.get_model(parameters)

        for item in filters:

            if spectrum == 'petitradtrans':
                # Use an instance of SyntheticPhotometry instead of get_flux from ReadRadtrans
                # in order to not recalculate the spectrum
                syn_phot = photometry.SyntheticPhotometry(item)

                flux[item], _ = syn_phot.spectrum_to_flux(radtrans_box.wavelength,
                                                          radtrans_box.flux)

            elif spectrum == 'powerlaw':
                synphot = photometry.SyntheticPhotometry(item)
                synphot.zero_point()  # Set the wavel_range attribute

                powerl_box = read_util.powerlaw_spectrum(synphot.wavel_range, parameters)
                flux[item] = synphot.spectrum_to_flux(powerl_box.wavelength, powerl_box.flux)[0]

            else:
                if spectrum == 'planck':
                    readmodel = read_planck.ReadPlanck(filter_name=item)

                else:
                    readmodel = read_model.ReadModel(spectrum, filter_name=item)

<<<<<<< HEAD
            if spectrum != 'powerlaw':

=======
>>>>>>> a4b15403
                try:
                    flux[item] = readmodel.get_flux(parameters)[0]

                except IndexError:
                    flux[item] = np.nan

                    warnings.warn(f'The wavelength range of the {item} filter does not match with '
                                  f'the wavelength range of {spectrum}. The flux is set to NaN.')

    elif datatype == 'calibration':
        for item in filters:
            readcalib = read_calibration.ReadCalibration(spectrum, filter_name=item)
            flux[item] = readcalib.get_flux(parameters)[0]

    print(' [DONE]')

    return box.create_box('synphot', name='synphot', flux=flux)


@typechecked
def apparent_to_absolute(app_mag: Union[Tuple[float, Optional[float]],
                                        Tuple[np.ndarray, Optional[np.ndarray]]],
                         distance: Union[Tuple[float, Optional[float]],
                                         Tuple[np.ndarray, Optional[np.ndarray]]]) -> \
                            Union[Tuple[float, Optional[float]],
                                  Tuple[np.ndarray, Optional[np.ndarray]]]:
    """
    Function for converting an apparent magnitude into an absolute magnitude. The uncertainty on
    the distance is propagated into the uncertainty on the absolute magnitude.

    Parameters
    ----------
    app_mag : tuple(float, float), tuple(np.ndarray, np.ndarray)
        Apparent magnitude and uncertainty (mag). The returned error on the absolute magnitude
        is set to None if the error on the apparent magnitude is set to None, for example
        ``app_mag=(15., None)``.
    distance : tuple(float, float), tuple(np.ndarray, np.ndarray)
        Distance and uncertainty (pc). The error is not propagated into the error on the absolute
        magnitude if set to None, for example ``distance=(20., None)``.

    Returns
    -------
    float, np.ndarray
        Absolute magnitude (mag).
    float, np.ndarray, None
        Uncertainty (mag).
    """

    abs_mag = app_mag[0] - 5.*np.log10(distance[0]) + 5.

    if app_mag[1] is not None and distance[1] is not None:
        dist_err = distance[1] * (5./(distance[0]*math.log(10.)))
        abs_err = np.sqrt(app_mag[1]**2 + dist_err**2)

    elif app_mag[1] is not None and distance[1] is None:
        abs_err = app_mag[1]

    else:
        abs_err = None

    return abs_mag, abs_err


@typechecked
def absolute_to_apparent(abs_mag: Union[Tuple[float, Optional[float]],
                                        Tuple[np.ndarray, Optional[np.ndarray]]],
                         distance: Union[Tuple[float, float],
                                         Tuple[np.ndarray, np.ndarray]]) -> \
                             Union[Tuple[float, Optional[float]],
                                   Tuple[np.ndarray, Optional[np.ndarray]]]:
    """
    Function for converting an absolute magnitude into an apparent magnitude.

    Parameters
    ----------
    abs_mag : tuple(float, float), tuple(np.ndarray, np.ndarray)
        Absolute magnitude and uncertainty (mag). The same uncertainty is used for the
        apparent magnitude.
    distance : tuple(float, float), tuple(np.ndarray, np.ndarray)
        Distance and uncertainty (pc).

    Returns
    -------
    float, np.ndarray
        Apparent magnitude (mag).
    float, np.ndarray, None
        Uncertainty (mag).
    """

    app_mag = abs_mag[0] + 5.*np.log10(distance[0]) - 5.

    return app_mag, abs_mag[1]


@typechecked
def get_residuals(datatype: str,
                  spectrum: str,
                  parameters: Dict[str, float],
                  objectbox: box.ObjectBox,
                  inc_phot: Union[bool, List[str]] = True,
                  inc_spec: Union[bool, List[str]] = True,
                  radtrans: Optional[read_radtrans.ReadRadtrans] = None) -> box.ResidualsBox:

    """
    Parameters
    ----------
    datatype : str
        Data type ('model' or 'calibration').
    spectrum : str
        Name of the atmospheric model or calibration spectrum.
    parameters : dict
        Parameters and values for the spectrum
    objectbox : species.core.box.ObjectBox
        Box with the photometry and/or spectra of an object. A scaling and/or error inflation of
        the spectra should be applied with :func:`~species.util.read_util.update_spectra`
        beforehand.
    inc_phot : bool, list(str)
        Include photometric data in the fit. If a boolean, either all (``True``) or none
        (``False``) of the data are selected. If a list, a subset of filter names (as stored in
        the database) can be provided.
    inc_spec : bool, list(str)
        Include spectroscopic data in the fit. If a boolean, either all (``True``) or none
        (``False``) of the data are selected. If a list, a subset of spectrum names (as stored
        in the database with :func:`~species.data.database.Database.add_object`) can be
        provided.
    radtrans : read_radtrans.ReadRadtrans, None
        Instance of :class:`~species.read.read_radtrans.ReadRadtrans`. Only required with
        ``spectrum='petitradtrans'`. Make sure that the ``wavel_range`` of the ``ReadRadtrans``
        instance is sufficiently broad to cover all the photometric and spectroscopic data of
        ``inc_phot`` and ``inc_spec``. Not used if set to ``None``.

    Returns
    -------
    species.core.box.ResidualsBox
        Box with the residuals.
    """

    if isinstance(inc_phot, bool) and inc_phot:
        inc_phot = objectbox.filters

    if inc_phot:
        model_phot = multi_photometry(datatype=datatype,
                                      spectrum=spectrum,
                                      filters=inc_phot,
                                      parameters=parameters,
                                      radtrans=radtrans)

        res_phot = {}

        for item in inc_phot:
            transmission = read_filter.ReadFilter(item)
            res_phot[item] = np.zeros(objectbox.flux[item].shape)

            if objectbox.flux[item].ndim == 1:
                res_phot[item][0] = transmission.mean_wavelength()
                res_phot[item][1] = (objectbox.flux[item][0]-model_phot.flux[item]) / \
                    objectbox.flux[item][1]

            elif objectbox.flux[item].ndim == 2:
                for j in range(objectbox.flux[item].shape[1]):
                    res_phot[item][0, j] = transmission.mean_wavelength()
                    res_phot[item][1, j] = (objectbox.flux[item][0, j]-model_phot.flux[item]) / \
                        objectbox.flux[item][1, j]

    else:
        res_phot = None

    if inc_spec:
        res_spec = {}

        if spectrum == 'petitradtrans':
            # Calculate the petitRADTRANS spectrum only once
            model = radtrans.get_model(parameters)

        for key in objectbox.spectrum:

            if isinstance(inc_spec, bool) or key in inc_spec:
                wavel_range = (0.9*objectbox.spectrum[key][0][0, 0],
                               1.1*objectbox.spectrum[key][0][-1, 0])

                wl_new = objectbox.spectrum[key][0][:, 0]
                spec_res = objectbox.spectrum[key][3]

                if spectrum == 'planck':
                    readmodel = read_planck.ReadPlanck(wavel_range=wavel_range)

                    model = readmodel.get_spectrum(model_param=parameters, spec_res=1000.)

                    # Separate resampling to the new wavelength points

                    flux_new = spectres.spectres(wl_new,
                                                 model.wavelength,
                                                 model.flux,
                                                 spec_errs=None,
                                                 fill=0.,
                                                 verbose=True)

                elif spectrum == 'petitradtrans':
                    # Separate resampling to the new wavelength points
                    flux_new = spectres.spectres(wl_new,
                                                 model.wavelength,
                                                 model.flux,
                                                 spec_errs=None,
                                                 fill=0.,
                                                 verbose=True)

                else:
                    readmodel = read_model.ReadModel(spectrum, wavel_range=wavel_range)

<<<<<<< HEAD
                    # Resampling to the new wavelength points is done in teh get_model function
=======
                    # resampling to the new wavelength points is done in teh get_model function
>>>>>>> a4b15403

                    model_spec = readmodel.get_model(parameters,
                                                     spec_res=spec_res,
                                                     wavel_resample=wl_new,
                                                     smooth=True)

                    flux_new = model_spec.flux

                data_spec = objectbox.spectrum[key][0]
                res_tmp = (data_spec[:, 1]-flux_new) / data_spec[:, 2]

                res_spec[key] = np.column_stack([wl_new, res_tmp])

    else:
        res_spec = None

    print('Calculating residuals... [DONE]')

    print('Residuals (sigma):')

    if res_phot is not None:
        for item in inc_phot:
            if res_phot[item].ndim == 1:
                print(f'   - {item}: {res_phot[item][1]:.2f}')

            elif res_phot[item].ndim == 2:
                for j in range(res_phot[item].shape[1]):
                    print(f'   - {item}: {res_phot[item][1, j]:.2f}')

    if res_spec is not None:
        for key in objectbox.spectrum:
            if isinstance(inc_spec, bool) or key in inc_spec:
                print(f'   - {key}: min: {np.nanmin(res_spec[key]):.2f}, '
                      f'max: {np.nanmax(res_spec[key]):.2f}')

    return box.create_box(boxtype='residuals',
                          name=objectbox.name,
                          photometry=res_phot,
                          spectrum=res_spec)<|MERGE_RESOLUTION|>--- conflicted
+++ resolved
@@ -14,11 +14,7 @@
 
 from species.analysis import photometry
 from species.core import box
-<<<<<<< HEAD
 from species.read import read_calibration, read_filter, read_model, read_planck, read_radtrans
-=======
-from species.read import read_calibration, read_filter, read_model, read_planck
->>>>>>> a4b15403
 from species.util import read_util
 
 
@@ -83,11 +79,6 @@
                 else:
                     readmodel = read_model.ReadModel(spectrum, filter_name=item)
 
-<<<<<<< HEAD
-            if spectrum != 'powerlaw':
-
-=======
->>>>>>> a4b15403
                 try:
                     flux[item] = readmodel.get_flux(parameters)[0]
 
@@ -297,11 +288,7 @@
                 else:
                     readmodel = read_model.ReadModel(spectrum, wavel_range=wavel_range)
 
-<<<<<<< HEAD
-                    # Resampling to the new wavelength points is done in teh get_model function
-=======
                     # resampling to the new wavelength points is done in teh get_model function
->>>>>>> a4b15403
 
                     model_spec = readmodel.get_model(parameters,
                                                      spec_res=spec_res,
