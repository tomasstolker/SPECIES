--- conflicted
+++ resolved
@@ -1768,11 +1768,7 @@
                     tag: str,
                     burnin: Optional[int] = None,
                     random: Optional[int] = None,
-<<<<<<< HEAD
-                    write_json: Optional[str] = None) -> box.SamplesBox:
-=======
                     out_file: Optional[str] = None) -> box.SamplesBox:
->>>>>>> 94563ccc
         """
         Parameters
         ----------
@@ -1785,16 +1781,9 @@
         random : int, None
             Number of random samples to select. All samples (with the burnin excluded) are
             selected if set to ``None``.
-<<<<<<< HEAD
-        write_json : str, None
+        out_file : str, None
             Filename of a JSON file where the samples will be externally written. The samples will
-            not be stored in a JSON file if the argument is set to ``None``.
-=======
-        out_file : str, None
-            Output file to store the posterior samples. The data will be stored in a FITS file if
-            the argument of ``out_file`` ends with `.fits`. Otherwise, the data will be written to
-            a text file. The data will not be written to a file if the argument is set to ``None``.
->>>>>>> 94563ccc
+            not be stored in an output file if the argument is set to ``None``.
 
         Returns
         -------
@@ -1857,28 +1846,13 @@
 
         median_sample = self.get_median_sample(tag, burnin)
 
-<<<<<<< HEAD
-        if write_json is not None:
+        if out_file is not None:
             samples_dict = {}
             for i, item in enumerate(param):
                 samples_dict[item] = list(samples[:, i])
 
-            with open(write_json, 'w') as json_file:
+            with open(out_file, 'w') as json_file:
                 json_file.write(json.dumps(samples_dict, indent=4))
-=======
-        if out_file is not None:
-            header = ''
-            for i, item in enumerate(param):
-                header += f'{item}'
-                if i != len(param) - 1:
-                    header += ' - '
-            
-            if out_file.endswith('.fits'):
-                fits.writeto(out_file, samples, overwrite=True)
-
-            else:
-                np.savetxt(out_file, samples, header=header)
->>>>>>> 94563ccc
 
         return box.create_box('samples',
                               spectrum=spectrum,
@@ -2084,27 +2058,6 @@
             h5_file.create_dataset(f'results/empirical/{tag}/rad_vel', data=rad_vel)
 
     @typechecked
-<<<<<<< HEAD
-    def add_retrieval(self,
-                      tag: str,
-                      output_folder: str,
-                      inc_teff: bool = False) -> None:
-        """
-        Function for adding the output data from the atmospheric retrieval with
-        :class:`~species.analysis.retrieval.AtmosphericRetrieval` to the database.
-
-        Parameters
-        ----------
-        tag : str
-            Database tag to store the posterior samples.
-        output_folder : str
-            Output folder that was used for the output files by ``MultiNest``.
-        inc_teff : bool
-            Calculate Teff for each sample by integrating the model spectrum from 0.5 to 50 um.
-            The Teff samples are added to the array with samples that are stored in the database.
-            The computation time for adding Teff will be long because the spectra need to be
-            calculated and integrated for all samples.
-=======
     def add_comparison(self,
                        tag: str,
                        goodness_of_fit: np.ndarray,
@@ -2135,15 +2088,68 @@
             List with spectrum names that are stored at the object data of ``object_name``.
         model : str
             Atmospheric model grid that is used for the comparison.
->>>>>>> 94563ccc
-
         Returns
         -------
         NoneType
             None
         """
 
-<<<<<<< HEAD
+        with h5py.File(self.database, 'a') as h5_file:
+
+            if 'results' not in h5_file:
+                h5_file.create_group('results')
+
+            if 'results/comparison' not in h5_file:
+                h5_file.create_group('results/comparison')
+
+            if f'results/comparison/{tag}' in h5_file:
+                del h5_file[f'results/comparison/{tag}']
+
+            dset = h5_file.create_dataset(f'results/comparison/{tag}/goodness_of_fit',
+                                          data=goodness_of_fit)
+
+            dset.attrs['object_name'] = str(object_name)
+            dset.attrs['model'] = str(model)
+            dset.attrs['n_param'] = len(model_param)
+            dset.attrs['n_spec_name'] = len(spec_name)
+
+            for i, item in enumerate(model_param):
+                dset.attrs[f'parameter{i}'] = item
+
+            for i, item in enumerate(spec_name):
+                dset.attrs[f'spec_name{i}'] = item
+
+            h5_file.create_dataset(f'results/comparison/{tag}/flux_scaling', data=flux_scaling)
+
+            for i, item in enumerate(coord_points):
+                h5_file.create_dataset(f'results/comparison/{tag}/coord_points{i}', data=item)
+
+    def add_retrieval(self,
+                      tag: str,
+                      output_folder: str,
+                      inc_teff: bool = False) -> None:
+        """
+        Function for adding the output data from the atmospheric retrieval with
+        :class:`~species.analysis.retrieval.AtmosphericRetrieval` to the database.
+
+        Parameters
+        ----------
+        tag : str
+            Database tag to store the posterior samples.
+        output_folder : str
+            Output folder that was used for the output files by ``MultiNest``.
+        inc_teff : bool
+            Calculate Teff for each sample by integrating the model spectrum from 0.5 to 50 um.
+            The Teff samples are added to the array with samples that are stored in the database.
+            The computation time for adding Teff will be long because the spectra need to be
+            calculated and integrated for all samples.
+
+        Returns
+        -------
+        NoneType
+            None
+        """
+
         print('Storing samples in the database...', end='', flush=True)
 
         json_filename = os.path.join(output_folder, 'params.json')
@@ -2158,14 +2164,11 @@
 
         samples = np.loadtxt(os.path.join(output_folder, 'post_equal_weights.dat'))
 
-=======
->>>>>>> 94563ccc
         with h5py.File(self.database, 'a') as h5_file:
 
             if 'results' not in h5_file:
                 h5_file.create_group('results')
 
-<<<<<<< HEAD
             if 'results/fit' not in h5_file:
                 h5_file.create_group('results/fit')
 
@@ -2720,30 +2723,4 @@
             dset.attrs['teff'] = (q_50-q_16, q_50, q_84-q_50)
             print(' [DONE]')
 
-        return np.mean(teff), np.std(teff)
-=======
-            if 'results/comparison' not in h5_file:
-                h5_file.create_group('results/comparison')
-
-            if f'results/comparison/{tag}' in h5_file:
-                del h5_file[f'results/comparison/{tag}']
-
-            dset = h5_file.create_dataset(f'results/comparison/{tag}/goodness_of_fit',
-                                          data=goodness_of_fit)
-
-            dset.attrs['object_name'] = str(object_name)
-            dset.attrs['model'] = str(model)
-            dset.attrs['n_param'] = len(model_param)
-            dset.attrs['n_spec_name'] = len(spec_name)
-
-            for i, item in enumerate(model_param):
-                dset.attrs[f'parameter{i}'] = item
-
-            for i, item in enumerate(spec_name):
-                dset.attrs[f'spec_name{i}'] = item
-
-            h5_file.create_dataset(f'results/comparison/{tag}/flux_scaling', data=flux_scaling)
-
-            for i, item in enumerate(coord_points):
-                h5_file.create_dataset(f'results/comparison/{tag}/coord_points{i}', data=item)
->>>>>>> 94563ccc
+        return np.mean(teff), np.std(teff)