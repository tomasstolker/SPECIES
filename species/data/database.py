--- conflicted
+++ resolved
@@ -23,15 +23,10 @@
 from species.data import ames_cond, ames_dusty, atmo, blackbody, btcond, btcond_feh, btnextgen, \
                          btsettl, btsettl_cifist, companions, drift_phoenix, dust, exo_rem, \
                          filters, irtf, isochrones, leggett, petitcode, spex, vega, vlm_plx, \
-<<<<<<< HEAD
-                         kesseli2017
-from species.read import read_calibration, read_filter, read_model, read_planck, read_radtrans
+                         kesseli2017, morley2012
+from species.read import read_calibration, read_filter, read_model, read_object, read_planck, \
+                         read_radtrans
 from species.util import data_util, dust_util, read_util, retrieval_util
-=======
-                         kesseli2017, morley2012
-from species.read import read_calibration, read_filter, read_model, read_object, read_planck
-from species.util import data_util, dust_util, read_util
->>>>>>> a429519d
 
 
 class Database:
@@ -1932,16 +1927,7 @@
         if out_file is not None:
             samples_dict = {}
             for i, item in enumerate(param):
-<<<<<<< HEAD
                 samples_dict[item] = list(samples[:, i])
-=======
-                header += f'{item}'
-                if i != len(param) - 1:
-                    header += ' - '
-
-            if out_file.endswith('.fits'):
-                fits.writeto(out_file, samples, overwrite=True)
->>>>>>> a429519d
 
             with open(out_file, 'w') as json_file:
                 json_file.write(json.dumps(samples_dict, indent=4))
@@ -2220,7 +2206,30 @@
             for i, item in enumerate(coord_points):
                 h5_file.create_dataset(f'results/comparison/{tag}/coord_points{i}', data=item)
 
-<<<<<<< HEAD
+            # Sum the goodness-of-fit of the different spectra
+            goodness_sum = np.sum(goodness_of_fit, axis=-1)
+
+            # Indices of the best-fit model
+            best_index = np.unravel_index(goodness_sum.argmin(), goodness_sum.shape)
+
+            print('Best-fit parameters:')
+
+            for i, item in enumerate(model_param):
+                best_param = coord_points[i][best_index[i]]
+                dset.attrs[f'best_param{i}'] = best_param
+
+            for i, item in enumerate(spec_name):
+                scaling = flux_scaling[best_index[0], best_index[1], best_index[2], i]
+
+                radius = np.sqrt(scaling * (distance*constants.PARSEC)**2)  # (m)
+                radius /= constants.R_JUP  # (Rjup)
+
+                dset.attrs[f'radius_{item}'] = radius
+                print(f' -   {item} radius (Rjup) = {radius:.2f}')
+
+                dset.attrs[f'scaling_{item}'] = scaling
+                print(f' -   {item} scaling = {scaling:.2e}')
+
     def add_retrieval(self,
                       tag: str,
                       output_folder: str,
@@ -2820,29 +2829,4 @@
             dset.attrs['teff'] = (q_50-q_16, q_50, q_84-q_50)
             print(' [DONE]')
 
-        return np.mean(teff), np.std(teff)
-=======
-            # Sum the goodness-of-fit of the different spectra
-            goodness_sum = np.sum(goodness_of_fit, axis=-1)
-
-            # Indices of the best-fit model
-            best_index = np.unravel_index(goodness_sum.argmin(), goodness_sum.shape)
-
-            print('Best-fit parameters:')
-
-            for i, item in enumerate(model_param):
-                best_param = coord_points[i][best_index[i]]
-                dset.attrs[f'best_param{i}'] = best_param
-
-            for i, item in enumerate(spec_name):
-                scaling = flux_scaling[best_index[0], best_index[1], best_index[2], i]
-
-                radius = np.sqrt(scaling * (distance*constants.PARSEC)**2)  # (m)
-                radius /= constants.R_JUP  # (Rjup)
-
-                dset.attrs[f'radius_{item}'] = radius
-                print(f' -   {item} radius (Rjup) = {radius:.2f}')
-
-                dset.attrs[f'scaling_{item}'] = scaling
-                print(f' -   {item} scaling = {scaling:.2e}')
->>>>>>> a429519d
+        return np.mean(teff), np.std(teff)